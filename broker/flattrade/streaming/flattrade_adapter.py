"""
Flattrade WebSocket Adapter for OpenAlgo
Handles market data streaming from Flattrade broker
"""
import threading
import json
import logging
import time
from typing import Dict, Any, Optional, List
from enum import IntEnum

from database.auth_db import get_auth_token
from database.token_db import get_token

import sys
import os

# Add parent directory to path to allow imports
sys.path.append(os.path.join(os.path.dirname(__file__), '../../../'))

from websocket_proxy.base_adapter import BaseBrokerWebSocketAdapter
from websocket_proxy.mapping import SymbolMapper
from .flattrade_mapping import FlattradeExchangeMapper, FlattradeCapabilityRegistry
from .flattrade_websocket import FlattradeWebSocket


# Configuration constants
class Config:
    MAX_RECONNECT_ATTEMPTS = 10
    BASE_RECONNECT_DELAY = 5
    MAX_RECONNECT_DELAY = 60
    CACHE_COMPLETENESS_THRESHOLD = 0.3
    WEBSOCKET_TIMEOUT = 30
    
    # Market data modes
    MODE_LTP = 1
    MODE_QUOTE = 2
    MODE_DEPTH = 3
    
    # Message types
    MSG_AUTH = 'ck'
    MSG_TOUCHLINE_FULL = 'tf'
    MSG_TOUCHLINE_PARTIAL = 'tk'
    MSG_DEPTH_FULL = 'df'
    MSG_DEPTH_PARTIAL = 'dk'


class MarketDataCache:
    """Manages market data caching with thread safety"""
    
    def __init__(self):
        self._cache = {}
        self._initialized_tokens = set()
        self._lock = threading.Lock()
        self.logger = logging.getLogger("market_cache")
    
    def get(self, token: str) -> Dict[str, Any]:
        """Get cached data for a token"""
        with self._lock:
            return self._cache.get(token, {}).copy()
    
    def update(self, token: str, data: Dict[str, Any]) -> Dict[str, Any]:
        """Update cache with new data and return merged result"""
        with self._lock:
            cached_data = self._cache.get(token, {})
            merged_data = self._merge_data(cached_data, data, token)
            self._cache[token] = merged_data
            
            if token not in self._initialized_tokens:
                self._initialized_tokens.add(token)
                self._log_cache_initialization(token, data)
            
            return merged_data.copy()
    
    def clear(self, token: str = None) -> None:
        """Clear cache for specific token or all tokens"""
        with self._lock:
            if token:
                self._cache.pop(token, None)
                self._initialized_tokens.discard(token)
                self.logger.info(f"Cleared cache for token {token}")
            else:
                cache_size = len(self._cache)
                self._cache.clear()
                self._initialized_tokens.clear()
                self.logger.info(f"Cleared all cached market data ({cache_size} tokens)")
    
    def get_stats(self) -> Dict[str, Any]:
        """Get cache statistics"""
        with self._lock:
            return {
                'total_tokens': len(self._cache),
                'initialized_tokens': len(self._initialized_tokens),
                'tokens': list(self._cache.keys())
            }
    
    def _merge_data(self, cached: Dict, new: Dict, token: str) -> Dict:
        """Smart merge logic for market data"""
        merged = cached.copy()
        
        # Define field categories
        basic_fields = ['lp', 'o', 'h', 'l', 'c', 'v', 'ap', 'pc', 'ltq', 'ltt', 'tbq', 'tsq']
        depth_prices = ['bp1', 'bp2', 'bp3', 'bp4', 'bp5', 'sp1', 'sp2', 'sp3', 'sp4', 'sp5']
        depth_quantities = ['bq1', 'bq2', 'bq3', 'bq4', 'bq5', 'sq1', 'sq2', 'sq3', 'sq4', 'sq5']
        depth_orders = ['bo1', 'bo2', 'bo3', 'bo4', 'bo5', 'so1', 'so2', 'so3', 'so4', 'so5']
        
        for key, value in new.items():
            if self._should_preserve_cached_value(key, value, cached):
                continue
            merged[key] = value
        
        # Preserve cached values for missing fields
        self._preserve_missing_fields(merged, new, cached)
        return merged
    
    def _should_preserve_cached_value(self, key: str, new_value: Any, cached: Dict) -> bool:
        """Determine if cached value should be preserved over new value"""
        # Preserve non-zero OHLC values when new value is zero
        if key in ['o', 'h', 'l', 'c', 'ap'] and self._is_zero_value(new_value):
            cached_value = cached.get(key)
            return cached_value is not None and not self._is_zero_value(cached_value)
        return False
    
    def _preserve_missing_fields(self, merged: Dict, new: Dict, cached: Dict) -> None:
        """Preserve cached values for fields missing in new data"""
        for key, value in cached.items():
            if key not in new:
                merged[key] = value
    
    def _is_zero_value(self, value: Any) -> bool:
        """Check if value represents zero"""
        return value in [None, '', '0', 0, '0.0', 0.0]
    
    def _log_cache_initialization(self, token: str, data: Dict) -> None:
        """Log cache initialization details"""
        basic_fields = ['lp', 'o', 'h', 'l', 'c', 'v', 'ap', 'pc', 'ltq', 'ltt', 'tbq', 'tsq']
        present_fields = sum(1 for field in basic_fields if field in data)
        completeness = present_fields / len(basic_fields)
        
        self.logger.info(f"Initializing cache for token {token} - "
                        f"{present_fields}/{len(basic_fields)} fields present ({completeness:.1%})")


class LTPNormalizer:
    """Handles LTP mode data normalization"""
    
    @staticmethod
    def normalize(data: Dict[str, Any], msg_type: str) -> Dict[str, Any]:
        return {
            'mode': Config.MODE_LTP,
            'ltp': safe_float(data.get('lp')),
            'flattrade_timestamp': safe_int(data.get('ft'))
        }


class QuoteNormalizer:
    """Handles Quote mode data normalization"""
    
    @staticmethod
    def normalize(data: Dict[str, Any], msg_type: str) -> Dict[str, Any]:
        return {
            'mode': Config.MODE_QUOTE,
            'ltp': safe_float(data.get('lp')),
            'volume': safe_int(data.get('v')),
            'open': safe_float(data.get('o')),
            'high': safe_float(data.get('h')),
            'low': safe_float(data.get('l')),
            'close': safe_float(data.get('c')),
            'average_price': safe_float(data.get('ap')),
            'percent_change': safe_float(data.get('pc')),
            'last_quantity': safe_int(data.get('ltq')),
            'last_trade_time': data.get('ltt'),
            'flattrade_timestamp': safe_int(data.get('ft'))
        }


class DepthNormalizer:
    """Handles Depth mode data normalization"""
    
    @staticmethod
    def normalize(data: Dict[str, Any], msg_type: str) -> Dict[str, Any]:
        result = {
            'mode': Config.MODE_DEPTH,
            'ltp': safe_float(data.get('lp')),
            'volume': safe_int(data.get('v')),
            'open': safe_float(data.get('o')),
            'high': safe_float(data.get('h')),
            'low': safe_float(data.get('l')),
            'close': safe_float(data.get('c')),
            'average_price': safe_float(data.get('ap')),
            'percent_change': safe_float(data.get('pc')),
            'last_quantity': safe_int(data.get('ltq')),
            'last_trade_time': data.get('ltt'),
            'total_buy_quantity': safe_int(data.get('tbq')),
            'total_sell_quantity': safe_int(data.get('tsq')),
            'flattrade_timestamp': safe_int(data.get('ft'))
        }
        
        # Add depth data
        if msg_type in (Config.MSG_DEPTH_FULL, Config.MSG_DEPTH_PARTIAL):
            result['depth'] = {
                'buy': [
                    {'price': safe_float(data.get('bp1')), 'quantity': safe_int(data.get('bq1')), 'orders': safe_int(data.get('bo1'))},
                    {'price': safe_float(data.get('bp2')), 'quantity': safe_int(data.get('bq2')), 'orders': safe_int(data.get('bo2'))},
                    {'price': safe_float(data.get('bp3')), 'quantity': safe_int(data.get('bq3')), 'orders': safe_int(data.get('bo3'))},
                    {'price': safe_float(data.get('bp4')), 'quantity': safe_int(data.get('bq4')), 'orders': safe_int(data.get('bo4'))},
                    {'price': safe_float(data.get('bp5')), 'quantity': safe_int(data.get('bq5')), 'orders': safe_int(data.get('bo5'))}
                ],
                'sell': [
                    {'price': safe_float(data.get('sp1')), 'quantity': safe_int(data.get('sq1')), 'orders': safe_int(data.get('so1'))},
                    {'price': safe_float(data.get('sp2')), 'quantity': safe_int(data.get('sq2')), 'orders': safe_int(data.get('so2'))},
                    {'price': safe_float(data.get('sp3')), 'quantity': safe_int(data.get('sq3')), 'orders': safe_int(data.get('so3'))},
                    {'price': safe_float(data.get('sp4')), 'quantity': safe_int(data.get('sq4')), 'orders': safe_int(data.get('so4'))},
                    {'price': safe_float(data.get('sp5')), 'quantity': safe_int(data.get('sq5')), 'orders': safe_int(data.get('so5'))}
                ]
            }
            result['depth_level'] = 5
            
            # Add circuit limits and additional data
            result.update({
                'upper_circuit': safe_float(data.get('uc')),
                'lower_circuit': safe_float(data.get('lc')),
                '52_week_high': safe_float(data.get('52h')),
                '52_week_low': safe_float(data.get('52l')),
                'total_traded_value': safe_int(data.get('toi'))
            })
        
        return result


# RedPanda/Kafka imports
try:
    from kafka import KafkaProducer
    from kafka.errors import KafkaError
    KAFKA_AVAILABLE = True
except ImportError:
    KAFKA_AVAILABLE = False

class FlattradeWebSocketAdapter(BaseBrokerWebSocketAdapter):
    """Flattrade WebSocket adapter with improved structure and error handling"""
    
    def __init__(self):
        super().__init__()
        self.logger = logging.getLogger("flattrade_websocket")
        self._setup_adapter()
        self._setup_market_cache()
        self._setup_connection_management()
        self._setup_normalizers()
    
    def _setup_adapter(self):
        """Initialize adapter-specific settings"""
        self.user_id = None
        self.broker_name = "flattrade"
        self.ws_client = None
        
    def _setup_market_cache(self):
        """Initialize market data caching system"""
        self.market_cache = MarketDataCache()
        self.subscriptions = {}
        self.token_to_symbol = {}
        self.ws_subscription_refs = {}  # Reference counting for WebSocket subscriptions
    
    def _setup_connection_management(self):
        """Initialize connection management"""
        self.running = False
        self.connected = False
<<<<<<< HEAD
        
        # Kafka/RedPanda specific attributes        
        self.kafka_enabled = self.redpanda_enabled and KAFKA_AVAILABLE
        self.kafka_publish_lock = threading.Lock()
        
        if self.kafka_enabled:
            self.logger.info("Kafka publishing enabled for Flattrade adapter")
        else:
            self.logger.info("Kafka publishing disabled - using ZMQ only")
=======
        self.lock = threading.Lock()
        self.reconnect_attempts = 0
    
    def _setup_normalizers(self):
        """Initialize data normalizers"""
        self.normalizers = {
            Config.MODE_LTP: LTPNormalizer(),
            Config.MODE_QUOTE: QuoteNormalizer(),
            Config.MODE_DEPTH: DepthNormalizer()
        }
>>>>>>> a48f16a3

    def initialize(self, broker_name: str, user_id: str, auth_data: Optional[Dict[str, str]] = None) -> None:
        """Initialize connection with Flattrade WebSocket API"""
        self.user_id = user_id
        self.broker_name = broker_name
        
        # Get Flattrade credentials
        api_key = os.getenv('BROKER_API_KEY', '')
        if ':::' in api_key:
            self.actid = api_key.split(':::')[0]
        else:
            self.actid = user_id
        
        # Get auth token from database
        self.susertoken = get_auth_token(user_id)
        
        if not self.actid or not self.susertoken:
            self.logger.error(f"Missing Flattrade credentials for user {user_id}")
            raise ValueError(f"Missing Flattrade credentials for user {user_id}")
        
        self.logger.info(f"Using Flattrade credentials - User ID: {self.actid}")
        
        # Initialize WebSocket client
        self.ws_client = FlattradeWebSocket(
            user_id=self.actid,
            actid=self.actid,
            susertoken=self.susertoken,
            on_message=self._on_message,
            on_error=self._on_error,
            on_close=self._on_close,
            on_open=self._on_open
        )
        
        self.running = True

    def connect(self) -> None:
        """Establish connection to Flattrade WebSocket endpoint"""
        if not self.ws_client:
            self.logger.error("WebSocket client not initialized. Call initialize() first.")
            return
        
        self.logger.info("Connecting to Flattrade WebSocket...")
        connected = self.ws_client.connect()
        
        if connected:
            self.connected = True
            self.reconnect_attempts = 0
            self.logger.info("Connected to Flattrade WebSocket successfully")
        else:
            raise ConnectionError("Failed to connect to Flattrade WebSocket")

    def disconnect(self) -> None:
        """Disconnect from Flattrade WebSocket endpoint"""
        self.running = False
        
        if self.ws_client:
            self.ws_client.stop()
        
        # Clean up market data cache
        self.market_cache.clear()
        
        # Clean up ZeroMQ resources
        self.cleanup_zmq()
        
        self.connected = False
        self.logger.info("Disconnected from Flattrade WebSocket")

    def subscribe(self, symbol: str, exchange: str, mode: int = Config.MODE_QUOTE, depth_level: int = 5) -> Dict[str, Any]:
        """Subscribe to market data with improved error handling"""
        try:
            # Validate inputs
            if not self._validate_subscription_params(symbol, exchange, mode):
                return self._create_error_response("INVALID_PARAMS", "Invalid subscription parameters")
            
            # Get token information
            token_info = self._get_token_info(symbol, exchange)
            if not token_info:
                return self._create_error_response("SYMBOL_NOT_FOUND", f"Symbol {symbol} not found")
            
            # Create subscription
            subscription = self._create_subscription(symbol, exchange, mode, depth_level, token_info)
            correlation_id = f"{symbol}_{exchange}_{mode}"
            
            # Store subscription and update mappings
            self._store_subscription(correlation_id, subscription)
            
            # Subscribe via WebSocket
            if self.connected:
                self._websocket_subscribe(subscription)
            
            return self._create_success_response(f'Subscribed to {symbol}.{exchange}', 
                                               symbol=symbol, exchange=exchange, mode=mode)
        
        except Exception as e:
            self.logger.error(f"Subscription error for {symbol}.{exchange}: {e}")
            return self._create_error_response("SUBSCRIPTION_ERROR", str(e))

    def unsubscribe(self, symbol: str, exchange: str, mode: int = Config.MODE_QUOTE) -> Dict[str, Any]:
        """Unsubscribe from market data"""
        correlation_id = f"{symbol}_{exchange}_{mode}"
        
        with self.lock:
            if correlation_id not in self.subscriptions:
                return self._create_error_response("NOT_SUBSCRIBED", 
                                                  f"Not subscribed to {symbol}.{exchange}")
            
            subscription = self.subscriptions[correlation_id]
            self._websocket_unsubscribe(subscription)
            self._remove_subscription(correlation_id, subscription)
        
        return self._create_success_response(
            f"Unsubscribed from {symbol}.{exchange}",
            symbol=symbol, exchange=exchange, mode=mode
        )

    def _validate_subscription_params(self, symbol: str, exchange: str, mode: int) -> bool:
        """Validate subscription parameters"""
        return (symbol and exchange and 
                mode in [Config.MODE_LTP, Config.MODE_QUOTE, Config.MODE_DEPTH])

    def _get_token_info(self, symbol: str, exchange: str) -> Optional[Dict]:
        """Get token information for symbol and exchange"""
        self.logger.info(f"Looking up token for {symbol}.{exchange}")
        token_info = SymbolMapper.get_token_from_symbol(symbol, exchange)
        if token_info:
            self.logger.info(f"Token found: {token_info['token']}, brexchange: {token_info['brexchange']}")
        return token_info

    def _create_subscription(self, symbol: str, exchange: str, mode: int, depth_level: int, token_info: Dict) -> Dict:
        """Create subscription object"""
        token = token_info['token']
        brexchange = token_info['brexchange']
        flattrade_exchange = FlattradeExchangeMapper.to_flattrade_exchange(brexchange)
        scrip = f"{flattrade_exchange}|{token}"
        
        return {
            'symbol': symbol,
            'exchange': exchange,
            'mode': mode,
            'depth_level': depth_level,
            'token': token,
            'scrip': scrip
        }

    def _store_subscription(self, correlation_id: str, subscription: Dict) -> None:
        """Store subscription and update mappings"""
        with self.lock:
            self.subscriptions[correlation_id] = subscription
            self.token_to_symbol[subscription['token']] = (subscription['symbol'], subscription['exchange'])

    def _websocket_subscribe(self, subscription: Dict) -> None:
        """Handle WebSocket subscription with reference counting"""
        scrip = subscription['scrip']
        mode = subscription['mode']
        
        # Initialize reference count for this scrip if not exists
        if scrip not in self.ws_subscription_refs:
            self.ws_subscription_refs[scrip] = {'touchline_count': 0, 'depth_count': 0}
        
        if mode in [Config.MODE_LTP, Config.MODE_QUOTE]:
            if self.ws_subscription_refs[scrip]['touchline_count'] == 0:
                self.logger.info(f"First touchline subscription for {scrip}")
                self.ws_client.subscribe_touchline(scrip)
            self.ws_subscription_refs[scrip]['touchline_count'] += 1
        elif mode == Config.MODE_DEPTH:
            if self.ws_subscription_refs[scrip]['depth_count'] == 0:
                self.logger.info(f"First depth subscription for {scrip}")
                self.ws_client.subscribe_depth(scrip)
            self.ws_subscription_refs[scrip]['depth_count'] += 1

    def _websocket_unsubscribe(self, subscription: Dict) -> None:
        """Handle WebSocket unsubscription with reference counting"""
        scrip = subscription['scrip']
        mode = subscription['mode']
        
        if scrip not in self.ws_subscription_refs:
            return
        
        if mode in [Config.MODE_LTP, Config.MODE_QUOTE]:
            self.ws_subscription_refs[scrip]['touchline_count'] -= 1
            if self.ws_subscription_refs[scrip]['touchline_count'] <= 0:
                self.logger.info(f"Last touchline subscription for {scrip}")
                self.ws_client.unsubscribe_touchline(scrip)
                self.ws_subscription_refs[scrip]['touchline_count'] = 0
        elif mode == Config.MODE_DEPTH:
            self.ws_subscription_refs[scrip]['depth_count'] -= 1
            if self.ws_subscription_refs[scrip]['depth_count'] <= 0:
                self.logger.info(f"Last depth subscription for {scrip}")
                self.ws_client.unsubscribe_depth(scrip)
                self.ws_subscription_refs[scrip]['depth_count'] = 0

    def _remove_subscription(self, correlation_id: str, subscription: Dict) -> None:
        """Remove subscription and clean up mappings"""
        token = subscription['token']
        scrip = subscription['scrip']
        
        # Remove subscription
        del self.subscriptions[correlation_id]
        
        # Clean up reference count if both counts are 0
        if scrip in self.ws_subscription_refs:
            if (self.ws_subscription_refs[scrip]['touchline_count'] <= 0 and 
                self.ws_subscription_refs[scrip]['depth_count'] <= 0):
                del self.ws_subscription_refs[scrip]
        
        # Remove token mapping if no other subscriptions use it
        if not any(sub['token'] == token for sub in self.subscriptions.values()):
            self.token_to_symbol.pop(token, None)
            self.market_cache.clear(token)

    def _on_open(self, ws):
        """Handle WebSocket connection open"""
        self.logger.info("Connected to Flattrade WebSocket")
        self.connected = True
        self._resubscribe_all()
    
    def _on_error(self, ws, error):
        """Handle WebSocket connection error"""
        self.logger.error(f"Flattrade WebSocket error: {error}")
        self._handle_websocket_error(error)
    
    def _on_close(self, ws, close_status_code, close_msg):
        """Handle WebSocket connection close"""
        self.logger.info(f"Flattrade WebSocket connection closed: {close_status_code} - {close_msg}")
        self.connected = False
        
        if self.running:
            self._schedule_reconnection()

    def _handle_websocket_error(self, error: Exception) -> None:
        """Centralized error handling for WebSocket operations"""
        self.logger.error(f"WebSocket error: {error}")
        
        if self.running:
<<<<<<< HEAD
            self._reconnect()

    def _build_scrip_key(self, subs):
        """
        Build the Flattrade subscription key string from a list of (symbol, exchange, mode) tuples.
        Returns a string like 'NSE|2885#BSE|500325' or 'NSE|2885' for single.
        """
        scrips = []
        for symbol, exchange, mode in subs:
            token_info = SymbolMapper.get_token_from_symbol(symbol, exchange)
            if not token_info:
                self.logger.error(f"[SCRIP_KEY] No token found for {symbol}-{exchange}")
                continue
            token = token_info['token']
            brexchange = token_info['brexchange']
            scrips.append(f"{FlattradeExchangeMapper.to_flattrade_exchange(brexchange)}|{token}")
        self.logger.info(f"[SCRIP_KEY] Built scrips: {scrips}")
        return '#'.join(scrips) if len(scrips) > 1 else (scrips[0] if scrips else '')

    def _generate_topic(self, exchange: str, symbol: str, mode_str: str) -> str:
        # Publish as {exchange}_{symbol}_{mode_str} to match OpenAlgo proxy expectation
        return f"{exchange}_{symbol}_{mode_str}"
        #return f"{exchange}_{symbol}"
        

    def _safe_float(self, value):
        """Safely convert value to float, return 0.0 if conversion fails"""
        if value is None or value == '' or value == '-':
            return 0.0
        try:
            return float(value)
        except (ValueError, TypeError):
            return 0.0
    
    def _safe_int(self, value):
        """Safely convert value to int, return 0 if conversion fails"""
        if value is None or value == '' or value == '-':
            return 0
        try:
            return int(float(value))  # Convert through float first to handle decimal strings
        except (ValueError, TypeError):
            return 0

    def _normalize_market_data(self, data, t, mode=None) -> Dict[str, Any]:
        import time
        
        # Handle LTP - always convert to float, handle None/empty values
        last_price = 0.0
        if data.get('lp'):
            try:
                last_price = float(data.get('lp'))
            except (ValueError, TypeError):
                last_price = 0.0
        
        # Handle timestamp - Flattrade uses 'ltt' for last trade time
        timestamp = data.get('ltt')
        if timestamp:
            try:
                # Convert to milliseconds if it's in seconds
                timestamp = int(timestamp) * 1000 if len(str(timestamp)) <= 10 else int(timestamp)
            except (ValueError, TypeError):
                timestamp = int(time.time() * 1000)
        else:
            timestamp = int(time.time() * 1000)
        
        # Base result structure
        result = {
            'symbol': data.get('ts', ''),
            'exchange': data.get('e', ''),
            'token': data.get('tk', ''),
            #'last_price': last_price,
            'ltp': self._safe_float(data.get('lp', 0)),  # Always include 'ltp' for client compatibility
            'volume': self._safe_int(data.get('v', 0)),
            'open': self._safe_float(data.get('o', 0)),
            'high': self._safe_float(data.get('h', 0)),
            'low': self._safe_float(data.get('l', 0)),
            'close': self._safe_float(data.get('c', 0)),
            #'average_price': self._safe_float(data.get('ap', 0)),
            #'percent_change': self._safe_float(data.get('pc', 0)),
            'mode': 'LTP' if t in ('tf', 'tk') and (mode == 1 or mode is None) else ('QUOTE' if t in ('tf', 'tk') and mode == 2 else 'DEPTH'),
            'timestamp': timestamp,
        }
        
        # Add additional fields for touchline/quote mode
        if t in ('tf', 'tk'):
            # Best bid/ask (level 1)
            #result['best_bid_price'] = self._safe_float(data.get('bp1', 0))
            #result['best_bid_qty'] = self._safe_int(data.get('bq1', 0))
            #result['best_ask_price'] = self._safe_float(data.get('sp1', 0))
            #result['best_ask_qty'] = self._safe_int(data.get('sq1', 0))
            
            # Open Interest (if available)
            if data.get('oi'):
                result['open_interest'] = self._safe_int(data.get('oi', 0))
                result['prev_open_interest'] = self._safe_int(data.get('poi', 0))
        
        # Add depth data for depth mode
        if t in ('df', 'dk'):
            # Additional depth-specific fields
            result['total_buy_qty'] = self._safe_int(data.get('tbq', 0))
            result['total_sell_qty'] = self._safe_int(data.get('tsq', 0))
            result['last_trade_qty'] = self._safe_int(data.get('ltq', 0))
            result['upper_circuit'] = self._safe_float(data.get('uc', 0))
            result['lower_circuit'] = self._safe_float(data.get('lc', 0))
            result['52_week_high'] = self._safe_float(data.get('52h', 0))
            result['52_week_low'] = self._safe_float(data.get('52l', 0))
            
            # Open Interest
            if data.get('oi'):
                result['open_interest'] = self._safe_int(data.get('oi', 0))
                result['prev_open_interest'] = self._safe_int(data.get('poi', 0))
                result['total_open_interest'] = self._safe_int(data.get('toi', 0))
            
            # Market depth (5 levels)
            result['depth'] = {
                'buy': [
                    {
                        'price': self._safe_float(data.get(f'bp{i}', 0)),
                        'quantity': self._safe_int(data.get(f'bq{i}', 0)),
                        'orders': self._safe_int(data.get(f'bo{i}', 0))
                    }
                    for i in range(1, 6)
                ],
                'sell': [
                    {
                        'price': self._safe_float(data.get(f'sp{i}', 0)),
                        'quantity': self._safe_int(data.get(f'sq{i}', 0)),
                        'orders': self._safe_int(data.get(f'so{i}', 0))
                    }
                    for i in range(1, 6)
                ]
            }
=======
            self._schedule_reconnection()

    def _schedule_reconnection(self) -> None:
        """Schedule reconnection with exponential backoff"""
        if self.reconnect_attempts >= Config.MAX_RECONNECT_ATTEMPTS:
            self.logger.error("Maximum reconnection attempts reached")
            self.running = False
            return
        
        delay = min(
            Config.BASE_RECONNECT_DELAY * (2 ** self.reconnect_attempts),
            Config.MAX_RECONNECT_DELAY
        )
        
        self.logger.info(f"Reconnecting in {delay}s (attempt {self.reconnect_attempts + 1})")
        threading.Timer(delay, self._attempt_reconnection).start()

    def _attempt_reconnection(self) -> None:
        """Attempt to reconnect to WebSocket"""
        self.reconnect_attempts += 1
>>>>>>> a48f16a3
        
        try:
            # Recreate WebSocket client
            self.ws_client = FlattradeWebSocket(
                user_id=self.actid,
                actid=self.actid,
                susertoken=self.susertoken,
                on_message=self._on_message,
                on_error=self._on_error,
                on_close=self._on_close,
                on_open=self._on_open
            )
            
            if self.ws_client.connect():
                self.connected = True
                self.reconnect_attempts = 0
                self.logger.info("Reconnected successfully")
            else:
                self.logger.error("Reconnection failed")
                
        except Exception as e:
            self.logger.error(f"Reconnection error: {e}")

    def _resubscribe_all(self):
        """Resubscribe to all active subscriptions after reconnect"""
        with self.lock:
            # Reset reference counts
            self.ws_subscription_refs = {}
            
            # Collect unique scrips for each subscription type
            touchline_scrips = set()
            depth_scrips = set()
            
            for subscription in self.subscriptions.values():
                scrip = subscription['scrip']
                mode = subscription['mode']
                
                # Initialize reference count
                if scrip not in self.ws_subscription_refs:
                    self.ws_subscription_refs[scrip] = {'touchline_count': 0, 'depth_count': 0}
                
                if mode in [Config.MODE_LTP, Config.MODE_QUOTE]:
                    touchline_scrips.add(scrip)
                    self.ws_subscription_refs[scrip]['touchline_count'] += 1
                elif mode == Config.MODE_DEPTH:
                    depth_scrips.add(scrip)
                    self.ws_subscription_refs[scrip]['depth_count'] += 1
            
<<<<<<< HEAD
            if has_meaningful_data:
                self.logger.warning(f"[SNAPSHOT] No existing snapshot for token {token}, treating first meaningful 'df' update as acknowledgment")
                self.depth_snapshots[token] = data.copy()
                return data
            else:
                self.logger.warning(f"[SNAPSHOT] Token {token} 'df' update has no meaningful data, skipping snapshot creation")
        
        # Fields to merge from incremental updates (only if non-zero/non-empty)
        merge_fields = [
            'lp', 'pc', 'v', 'o', 'h', 'l', 'c', 'ap', 'ltt', 'ltq', 'tbq', 'tsq',
            'bp1', 'bp2', 'bp3', 'bp4', 'bp5', 'bq1', 'bq2', 'bq3', 'bq4', 'bq5', 'bo1', 'bo2', 'bo3', 'bo4', 'bo5',
            'sp1', 'sp2', 'sp3', 'sp4', 'sp5', 'sq1', 'sq2', 'sq3', 'sq4', 'sq5', 'so1', 'so2', 'so3', 'so4', 'so5',
            'lc', 'uc', '52h', '52l', 'oi', 'poi', 'toi'
        ]
        
        # Always update these fields (metadata that may be constant)
        always_update = ['t', 'e', 'tk', 'ts', 'ti', 'ls', 'pp']
        
        # Update snapshot with always-update fields
        for field in always_update:
            if field in data:
                snapshot[field] = data[field]
        
        # Merge non-zero values from incremental update
        updated_fields = []
        for field in merge_fields:
            if field in data:
                value = data[field]
                # Check if value is non-zero/non-empty (but preserve actual 0 values for valid cases)
                if value is not None and value != '' and value != '-':
                    # Convert to appropriate type to check if it's truly zero
                    if field in ['lp', 'pc', 'o', 'h', 'l', 'c', 'ap', 'bp1', 'bp2', 'bp3', 'bp4', 'bp5', 
                                'sp1', 'sp2', 'sp3', 'sp4', 'sp5', 'lc', 'uc', '52h', '52l']:
                        # Price fields - update if not 0.0
                        float_val = self._safe_float(value)
                        if float_val != 0.0:
                            snapshot[field] = value
                            updated_fields.append(field)
                    elif field in ['v', 'ltq', 'tbq', 'tsq', 'bq1', 'bq2', 'bq3', 'bq4', 'bq5',
                                  'sq1', 'sq2', 'sq3', 'sq4', 'sq5', 'bo1', 'bo2', 'bo3', 'bo4', 'bo5',
                                  'so1', 'so2', 'so3', 'so4', 'so5', 'oi', 'poi', 'toi']:
                        # Quantity/count fields - update if not 0
                        int_val = self._safe_int(value)
                        if int_val != 0:
                            snapshot[field] = value
                            updated_fields.append(field)
                    else:
                        # Other fields like 'ltt' - always update if present
                        snapshot[field] = value
                        updated_fields.append(field)
        
        # Update stored snapshot
        self.depth_snapshots[token] = snapshot
        
        if updated_fields:
            self.logger.info(f"[SNAPSHOT] Updated fields for token {token}: {updated_fields}")
        else:
            self.logger.debug(f"[SNAPSHOT] No fields updated for token {token} (all zero values)")
        
        return snapshot

    def _update_quote_snapshot(self, token: str, data: dict, is_acknowledgment: bool = False) -> dict:
        """
        Update quote snapshot for incremental updates.
        For acknowledgment ('tk'), store complete snapshot.
        For updates ('tf'), merge only non-zero values.
        If no snapshot exists and we get a 'tf' update, treat it as acknowledgment.
        """
        if is_acknowledgment:
            # Store complete snapshot from acknowledgment
            self.quote_snapshots[token] = data.copy()
            self.logger.debug(f"[QUOTE_SNAPSHOT] Stored full snapshot for token {token}")
            return data
        
        # Get existing snapshot or create empty one
        snapshot = self.quote_snapshots.get(token, {})
        
        # If no existing snapshot and this is a quote update, treat first non-zero update as acknowledgment
        if not snapshot and data.get('t') == 'tf':
            # Check if this update has meaningful data (non-zero prices)
            has_meaningful_data = False
            for field in ['lp', 'o', 'h', 'l', 'c', 'bp1', 'sp1']:
                if field in data and self._safe_float(data[field]) > 0:
                    has_meaningful_data = True
                    break
            if not has_meaningful_data:
                for field in ['v', 'bq1', 'sq1']:
                    if field in data and self._safe_int(data[field]) > 0:
                        has_meaningful_data = True
                        break
            
            if has_meaningful_data:
                self.logger.warning(f"[QUOTE_SNAPSHOT] No existing snapshot for token {token}, treating first meaningful 'tf' update as acknowledgment")
                self.quote_snapshots[token] = data.copy()
                return data
        
        # Fields to merge from incremental updates (only if non-zero/non-empty)
        merge_fields = [
            'lp', 'pc', 'v', 'o', 'h', 'l', 'c', 'ap', 'ltt', 'ltq',
            'bp1', 'bq1', 'sp1', 'sq1', 'oi', 'poi', 'toi'
        ]
        
        # Always update these fields (metadata that may be constant)
        always_update = ['t', 'e', 'tk', 'ts', 'ti', 'ls', 'pp']
        
        # Update snapshot with always-update fields
        for field in always_update:
            if field in data:
                snapshot[field] = data[field]
        
        # Merge non-zero values from incremental update
        updated_fields = []
        for field in merge_fields:
            if field in data:
                value = data[field]
                # Check if value is non-zero/non-empty (but preserve actual 0 values for valid cases)
                if value is not None and value != '' and value != '-':
                    # Convert to appropriate type to check if it's truly zero
                    if field in ['lp', 'pc', 'o', 'h', 'l', 'c', 'ap', 'bp1', 'sp1']:
                        # Price fields - update if not 0.0
                        float_val = self._safe_float(value)
                        if float_val != 0.0:
                            snapshot[field] = value
                            updated_fields.append(field)
                    elif field in ['v', 'ltq', 'bq1', 'sq1', 'oi', 'poi', 'toi']:
                        # Quantity/count fields - update if not 0
                        int_val = self._safe_int(value)
                        if int_val != 0:
                            snapshot[field] = value
                            updated_fields.append(field)
                    else:
                        # Other fields like 'ltt' - always update if present
                        snapshot[field] = value
                        updated_fields.append(field)
        
        # Update stored snapshot
        self.quote_snapshots[token] = snapshot
        
        if updated_fields:
            self.logger.debug(f"[QUOTE_SNAPSHOT] Updated fields for token {token}: {updated_fields}")
        else:
            self.logger.debug(f"[QUOTE_SNAPSHOT] No fields updated for token {token} (all zero values)")
        
        return snapshot
=======
            # Resubscribe in batches
            if touchline_scrips:
                scrip_list = '#'.join(touchline_scrips)
                self.ws_client.subscribe_touchline(scrip_list)
                self.logger.info(f"Resubscribed to {len(touchline_scrips)} touchline scrips")
            
            if depth_scrips:
                scrip_list = '#'.join(depth_scrips)
                self.ws_client.subscribe_depth(scrip_list)
                self.logger.info(f"Resubscribed to {len(depth_scrips)} depth scrips")
>>>>>>> a48f16a3

    def _on_message(self, ws, message):
        """Handle incoming market data messages"""
        self.logger.debug(f"[RAW_MESSAGE] {message}")
        
        try:
            data = json.loads(message)
            msg_type = data.get('t')
            
            # Handle authentication acknowledgment
            if msg_type == Config.MSG_AUTH:
                self.logger.info(f"Authentication response: {data}")
                return
            
            # Process market data messages
            if msg_type in (Config.MSG_TOUCHLINE_FULL, Config.MSG_TOUCHLINE_PARTIAL, 
                           Config.MSG_DEPTH_FULL, Config.MSG_DEPTH_PARTIAL):
                self._process_market_message(data)
            else:
                self.logger.debug(f"Unknown message type {msg_type}: {data}")
                
        except json.JSONDecodeError as e:
            self.logger.error(f"JSON decode error: {e}, message: {message}")
        except Exception as e:
            self.logger.error(f"Message processing error: {e}", exc_info=True)

    def _process_market_message(self, data: Dict[str, Any]) -> None:
        """Process market data messages with better error handling"""
        try:
            msg_type = data.get('t')
            token = data.get('tk')
            
            if not self._is_valid_market_message(msg_type, token):
                return
            
            symbol, exchange = self._get_symbol_info(token)
            if not symbol:
                return
            
            matching_subscriptions = self._find_matching_subscriptions(token)
            
<<<<<<< HEAD
            self.logger.debug(f"[MODE_DETECTION] Token {token}, message type {t}, selected mode: {mode}")
            if t in ('tf', 'tk', 'df', 'dk'):
                # For LTP mode, only process if 'lp' field is present to avoid 0.0 values
                if mode in [1, None] and 'lp' not in data:
                    self.logger.warning(f"Skipping LTP update for token {data.get('tk')} because 'lp' field is missing: {data}")
                    return

                self.logger.debug(f"[ON_MESSAGE] Incoming data for {t}: {data}")
                
                # Handle snapshot management for both depth and quote modes
                processed_data = data
                token = data.get('tk')
                
                if t in ('df', 'dk') and mode == 3:
                    # Depth mode snapshot management
                    if token:
                        is_acknowledgment = (t == 'dk')
                        snapshot_exists = token in self.depth_snapshots
                        self.logger.info(f"[SNAPSHOT] Processing {t} for token {token}, mode={mode}, snapshot_exists={snapshot_exists}")
                        processed_data = self._update_depth_snapshot(token, data, is_acknowledgment)
                        self.logger.info(f"[SNAPSHOT] Using {'acknowledgment' if is_acknowledgment else 'updated'} depth snapshot for token {token}")
                elif t in ('tf', 'tk') and mode in [1, 2]:
                    # Quote/touchline mode snapshot management
                    if token:
                        is_acknowledgment = (t == 'tk')
                        processed_data = self._update_quote_snapshot(token, data, is_acknowledgment)
                        self.logger.debug(f"[QUOTE_SNAPSHOT] Using {'acknowledgment' if is_acknowledgment else 'updated'} quote snapshot for token {token}")
                
                normalized = self._normalize_market_data(processed_data, t, mode)
                self.logger.debug(f"[ON_MESSAGE] Normalized data: {normalized}")
                token = normalized.get('token')
                symbol, exchange = self.token_symbol_map.get(token, (normalized.get('symbol'), normalized.get('exchange')))
                self.logger.debug(f"[ON_MESSAGE] Using canonical symbol/exchange for publish: {symbol}, {exchange} (token: {token})")
                # Determine topic type
                if t in ('tf', 'tk') and mode == 2:
                    mode_str = 'QUOTE'
                elif t in ('tf', 'tk'):
                    mode_str = 'LTP'
                else:
                    mode_str = 'DEPTH'
                topic = self._generate_topic(exchange, symbol, mode_str)
                self.logger.debug(f"[ON_MESSAGE] Publishing topic: {topic} with symbol: {symbol}, exchange: {exchange}")
                normalized['symbol'] = symbol
                normalized['exchange'] = exchange
                # --- ADDED DEBUG: Log if this is a DEPTH message ---
                if mode_str == 'DEPTH':
                    self.logger.info(f"[DEPTH DEBUG] Publishing DEPTH data for {symbol} {exchange}: {normalized}")
                self.publish_market_data(topic, normalized)
            else:
                self.logger.warning(f"Received unknown message type: {t} | message: {data}")
        except json.JSONDecodeError:
            self.logger.error(f"Failed to decode JSON from message: {message}")
        except Exception:
            self.logger.exception(f"Error processing message: {message}")

    def publish_market_data(self, topic: str, data: dict) -> None:
        # --- 1) ZMQ Publish (existing) ---
        if self.zmq_enabled:
            self.logger.info(f"[ZMQ PUBLISH] Topic: {topic} | Data: {data}")
            self.logger.debug(f"[DEBUG] ZMQ publish call for topic: {topic}, data keys: {list(data.keys())}")
            super().publish_market_data(topic, data)

        # --- 2) Kafka Publish (new) ---
        if self.kafka_enabled and self.kafka_producer:
            try:
                with self.kafka_publish_lock:
                    # The KafkaProducer was set up in BaseBrokerWebSocketAdapter._setup_redpanda()
                    # We assume the topic already exists or auto‐creation is enabled.
                    # You can also prefix or map your ZMQ topic to a Kafka topic namespace here.
                    self.kafka_producer.send("tick_data", key=topic, value=data)
                    # Optionally flush immediately (costly):
                    # self.kafka_producer.flush()
                self.logger.info(f"[KAFKA PUBLISH] Topic: {"tick_data"} | Key:{topic} | Data: {data}")
            except KafkaError as e:
                self.logger.error(f"[KAFKA ERROR] Failed to publish to Kafka topic {"tick_data"}:{topic}: {e}")
=======
            for subscription in matching_subscriptions:
                if self._should_process_message(msg_type, subscription['mode']):
                    self._process_subscription_message(data, subscription, symbol, exchange)
                    
        except Exception as e:
            self.logger.error(f"Message processing error: {e}")

    def _is_valid_market_message(self, msg_type: str, token: str) -> bool:
        """Validate market message"""
        return msg_type and token and token in self.token_to_symbol

    def _get_symbol_info(self, token: str) -> tuple:
        """Get symbol and exchange from token"""
        return self.token_to_symbol.get(token, (None, None))

    def _find_matching_subscriptions(self, token: str) -> List[Dict]:
        """Find all subscriptions matching the token"""
        with self.lock:
            return [sub for sub in self.subscriptions.values() if sub['token'] == token]

    def _should_process_message(self, msg_type: str, mode: int) -> bool:
        """Determine if message should be processed for given mode"""
        touchline_messages = {Config.MSG_TOUCHLINE_FULL, Config.MSG_TOUCHLINE_PARTIAL}
        depth_messages = {Config.MSG_DEPTH_FULL, Config.MSG_DEPTH_PARTIAL}
        
        if mode in [Config.MODE_LTP, Config.MODE_QUOTE]:
            return msg_type in touchline_messages
        elif mode == Config.MODE_DEPTH:
            return msg_type in depth_messages
        
        return False

    def _process_subscription_message(self, data: Dict, subscription: Dict, symbol: str, exchange: str) -> None:
        """Process message for a specific subscription"""
        mode = subscription['mode']
        msg_type = data.get('t')
        
        # Normalize data
        normalized_data = self._normalize_market_data(data, msg_type, mode)
        normalized_data.update({
            'symbol': symbol,
            'exchange': exchange,
            'timestamp': int(time.time() * 1000)
        })
        
        # Create topic and publish
        mode_str = {Config.MODE_LTP: 'LTP', Config.MODE_QUOTE: 'QUOTE', Config.MODE_DEPTH: 'DEPTH'}[mode]
        topic = f"{exchange}_{symbol}_{mode_str}"
        
        self.logger.debug(f"[{mode_str}] Publishing data for {symbol}")
        self.publish_market_data(topic, normalized_data)

    def _normalize_market_data(self, data: Dict[str, Any], msg_type: str, mode: int) -> Dict[str, Any]:
        """Normalize market data based on mode with improved structure"""
        token = data.get('tk')
        if token:
            # Use cache to handle partial updates
            data = self.market_cache.update(token, data)
        
        # Get mode-specific normalizer
        normalizer = self.normalizers.get(mode)
        if not normalizer:
            self.logger.error(f"No normalizer found for mode {mode}")
            return {}
        
        return normalizer.normalize(data, msg_type)

    def get_market_data_cache_stats(self) -> Dict[str, Any]:
        """Get market data cache statistics"""
        return self.market_cache.get_stats()

    def clear_market_data_cache(self, token: str = None) -> None:
        """Clear market data cache"""
        self.market_cache.clear(token)


# Utility functions
def safe_float(value: Any, default: float = 0.0) -> float:
    """Safely convert value to float with default"""
    if value is None or value == '' or value == '-':
        return default
    try:
        return float(value)
    except (ValueError, TypeError):
        return default


def safe_int(value: Any, default: int = 0) -> int:
    """Safely convert value to int with default"""
    if value is None or value == '' or value == '-':
        return default
    try:
        return int(float(value))
    except (ValueError, TypeError):
        return default
>>>>>>> a48f16a3
<|MERGE_RESOLUTION|>--- conflicted
+++ resolved
@@ -264,19 +264,17 @@
         """Initialize connection management"""
         self.running = False
         self.connected = False
-<<<<<<< HEAD
         
         # Kafka/RedPanda specific attributes        
         self.kafka_enabled = self.redpanda_enabled and KAFKA_AVAILABLE
         self.kafka_publish_lock = threading.Lock()
+        self.lock = threading.Lock()
+        self.reconnect_attempts = 0
         
         if self.kafka_enabled:
             self.logger.info("Kafka publishing enabled for Flattrade adapter")
         else:
             self.logger.info("Kafka publishing disabled - using ZMQ only")
-=======
-        self.lock = threading.Lock()
-        self.reconnect_attempts = 0
     
     def _setup_normalizers(self):
         """Initialize data normalizers"""
@@ -285,7 +283,6 @@
             Config.MODE_QUOTE: QuoteNormalizer(),
             Config.MODE_DEPTH: DepthNormalizer()
         }
->>>>>>> a48f16a3
 
     def initialize(self, broker_name: str, user_id: str, auth_data: Optional[Dict[str, str]] = None) -> None:
         """Initialize connection with Flattrade WebSocket API"""
@@ -520,140 +517,6 @@
         self.logger.error(f"WebSocket error: {error}")
         
         if self.running:
-<<<<<<< HEAD
-            self._reconnect()
-
-    def _build_scrip_key(self, subs):
-        """
-        Build the Flattrade subscription key string from a list of (symbol, exchange, mode) tuples.
-        Returns a string like 'NSE|2885#BSE|500325' or 'NSE|2885' for single.
-        """
-        scrips = []
-        for symbol, exchange, mode in subs:
-            token_info = SymbolMapper.get_token_from_symbol(symbol, exchange)
-            if not token_info:
-                self.logger.error(f"[SCRIP_KEY] No token found for {symbol}-{exchange}")
-                continue
-            token = token_info['token']
-            brexchange = token_info['brexchange']
-            scrips.append(f"{FlattradeExchangeMapper.to_flattrade_exchange(brexchange)}|{token}")
-        self.logger.info(f"[SCRIP_KEY] Built scrips: {scrips}")
-        return '#'.join(scrips) if len(scrips) > 1 else (scrips[0] if scrips else '')
-
-    def _generate_topic(self, exchange: str, symbol: str, mode_str: str) -> str:
-        # Publish as {exchange}_{symbol}_{mode_str} to match OpenAlgo proxy expectation
-        return f"{exchange}_{symbol}_{mode_str}"
-        #return f"{exchange}_{symbol}"
-        
-
-    def _safe_float(self, value):
-        """Safely convert value to float, return 0.0 if conversion fails"""
-        if value is None or value == '' or value == '-':
-            return 0.0
-        try:
-            return float(value)
-        except (ValueError, TypeError):
-            return 0.0
-    
-    def _safe_int(self, value):
-        """Safely convert value to int, return 0 if conversion fails"""
-        if value is None or value == '' or value == '-':
-            return 0
-        try:
-            return int(float(value))  # Convert through float first to handle decimal strings
-        except (ValueError, TypeError):
-            return 0
-
-    def _normalize_market_data(self, data, t, mode=None) -> Dict[str, Any]:
-        import time
-        
-        # Handle LTP - always convert to float, handle None/empty values
-        last_price = 0.0
-        if data.get('lp'):
-            try:
-                last_price = float(data.get('lp'))
-            except (ValueError, TypeError):
-                last_price = 0.0
-        
-        # Handle timestamp - Flattrade uses 'ltt' for last trade time
-        timestamp = data.get('ltt')
-        if timestamp:
-            try:
-                # Convert to milliseconds if it's in seconds
-                timestamp = int(timestamp) * 1000 if len(str(timestamp)) <= 10 else int(timestamp)
-            except (ValueError, TypeError):
-                timestamp = int(time.time() * 1000)
-        else:
-            timestamp = int(time.time() * 1000)
-        
-        # Base result structure
-        result = {
-            'symbol': data.get('ts', ''),
-            'exchange': data.get('e', ''),
-            'token': data.get('tk', ''),
-            #'last_price': last_price,
-            'ltp': self._safe_float(data.get('lp', 0)),  # Always include 'ltp' for client compatibility
-            'volume': self._safe_int(data.get('v', 0)),
-            'open': self._safe_float(data.get('o', 0)),
-            'high': self._safe_float(data.get('h', 0)),
-            'low': self._safe_float(data.get('l', 0)),
-            'close': self._safe_float(data.get('c', 0)),
-            #'average_price': self._safe_float(data.get('ap', 0)),
-            #'percent_change': self._safe_float(data.get('pc', 0)),
-            'mode': 'LTP' if t in ('tf', 'tk') and (mode == 1 or mode is None) else ('QUOTE' if t in ('tf', 'tk') and mode == 2 else 'DEPTH'),
-            'timestamp': timestamp,
-        }
-        
-        # Add additional fields for touchline/quote mode
-        if t in ('tf', 'tk'):
-            # Best bid/ask (level 1)
-            #result['best_bid_price'] = self._safe_float(data.get('bp1', 0))
-            #result['best_bid_qty'] = self._safe_int(data.get('bq1', 0))
-            #result['best_ask_price'] = self._safe_float(data.get('sp1', 0))
-            #result['best_ask_qty'] = self._safe_int(data.get('sq1', 0))
-            
-            # Open Interest (if available)
-            if data.get('oi'):
-                result['open_interest'] = self._safe_int(data.get('oi', 0))
-                result['prev_open_interest'] = self._safe_int(data.get('poi', 0))
-        
-        # Add depth data for depth mode
-        if t in ('df', 'dk'):
-            # Additional depth-specific fields
-            result['total_buy_qty'] = self._safe_int(data.get('tbq', 0))
-            result['total_sell_qty'] = self._safe_int(data.get('tsq', 0))
-            result['last_trade_qty'] = self._safe_int(data.get('ltq', 0))
-            result['upper_circuit'] = self._safe_float(data.get('uc', 0))
-            result['lower_circuit'] = self._safe_float(data.get('lc', 0))
-            result['52_week_high'] = self._safe_float(data.get('52h', 0))
-            result['52_week_low'] = self._safe_float(data.get('52l', 0))
-            
-            # Open Interest
-            if data.get('oi'):
-                result['open_interest'] = self._safe_int(data.get('oi', 0))
-                result['prev_open_interest'] = self._safe_int(data.get('poi', 0))
-                result['total_open_interest'] = self._safe_int(data.get('toi', 0))
-            
-            # Market depth (5 levels)
-            result['depth'] = {
-                'buy': [
-                    {
-                        'price': self._safe_float(data.get(f'bp{i}', 0)),
-                        'quantity': self._safe_int(data.get(f'bq{i}', 0)),
-                        'orders': self._safe_int(data.get(f'bo{i}', 0))
-                    }
-                    for i in range(1, 6)
-                ],
-                'sell': [
-                    {
-                        'price': self._safe_float(data.get(f'sp{i}', 0)),
-                        'quantity': self._safe_int(data.get(f'sq{i}', 0)),
-                        'orders': self._safe_int(data.get(f'so{i}', 0))
-                    }
-                    for i in range(1, 6)
-                ]
-            }
-=======
             self._schedule_reconnection()
 
     def _schedule_reconnection(self) -> None:
@@ -674,7 +537,6 @@
     def _attempt_reconnection(self) -> None:
         """Attempt to reconnect to WebSocket"""
         self.reconnect_attempts += 1
->>>>>>> a48f16a3
         
         try:
             # Recreate WebSocket client
@@ -722,153 +584,7 @@
                 elif mode == Config.MODE_DEPTH:
                     depth_scrips.add(scrip)
                     self.ws_subscription_refs[scrip]['depth_count'] += 1
-            
-<<<<<<< HEAD
-            if has_meaningful_data:
-                self.logger.warning(f"[SNAPSHOT] No existing snapshot for token {token}, treating first meaningful 'df' update as acknowledgment")
-                self.depth_snapshots[token] = data.copy()
-                return data
-            else:
-                self.logger.warning(f"[SNAPSHOT] Token {token} 'df' update has no meaningful data, skipping snapshot creation")
-        
-        # Fields to merge from incremental updates (only if non-zero/non-empty)
-        merge_fields = [
-            'lp', 'pc', 'v', 'o', 'h', 'l', 'c', 'ap', 'ltt', 'ltq', 'tbq', 'tsq',
-            'bp1', 'bp2', 'bp3', 'bp4', 'bp5', 'bq1', 'bq2', 'bq3', 'bq4', 'bq5', 'bo1', 'bo2', 'bo3', 'bo4', 'bo5',
-            'sp1', 'sp2', 'sp3', 'sp4', 'sp5', 'sq1', 'sq2', 'sq3', 'sq4', 'sq5', 'so1', 'so2', 'so3', 'so4', 'so5',
-            'lc', 'uc', '52h', '52l', 'oi', 'poi', 'toi'
-        ]
-        
-        # Always update these fields (metadata that may be constant)
-        always_update = ['t', 'e', 'tk', 'ts', 'ti', 'ls', 'pp']
-        
-        # Update snapshot with always-update fields
-        for field in always_update:
-            if field in data:
-                snapshot[field] = data[field]
-        
-        # Merge non-zero values from incremental update
-        updated_fields = []
-        for field in merge_fields:
-            if field in data:
-                value = data[field]
-                # Check if value is non-zero/non-empty (but preserve actual 0 values for valid cases)
-                if value is not None and value != '' and value != '-':
-                    # Convert to appropriate type to check if it's truly zero
-                    if field in ['lp', 'pc', 'o', 'h', 'l', 'c', 'ap', 'bp1', 'bp2', 'bp3', 'bp4', 'bp5', 
-                                'sp1', 'sp2', 'sp3', 'sp4', 'sp5', 'lc', 'uc', '52h', '52l']:
-                        # Price fields - update if not 0.0
-                        float_val = self._safe_float(value)
-                        if float_val != 0.0:
-                            snapshot[field] = value
-                            updated_fields.append(field)
-                    elif field in ['v', 'ltq', 'tbq', 'tsq', 'bq1', 'bq2', 'bq3', 'bq4', 'bq5',
-                                  'sq1', 'sq2', 'sq3', 'sq4', 'sq5', 'bo1', 'bo2', 'bo3', 'bo4', 'bo5',
-                                  'so1', 'so2', 'so3', 'so4', 'so5', 'oi', 'poi', 'toi']:
-                        # Quantity/count fields - update if not 0
-                        int_val = self._safe_int(value)
-                        if int_val != 0:
-                            snapshot[field] = value
-                            updated_fields.append(field)
-                    else:
-                        # Other fields like 'ltt' - always update if present
-                        snapshot[field] = value
-                        updated_fields.append(field)
-        
-        # Update stored snapshot
-        self.depth_snapshots[token] = snapshot
-        
-        if updated_fields:
-            self.logger.info(f"[SNAPSHOT] Updated fields for token {token}: {updated_fields}")
-        else:
-            self.logger.debug(f"[SNAPSHOT] No fields updated for token {token} (all zero values)")
-        
-        return snapshot
-
-    def _update_quote_snapshot(self, token: str, data: dict, is_acknowledgment: bool = False) -> dict:
-        """
-        Update quote snapshot for incremental updates.
-        For acknowledgment ('tk'), store complete snapshot.
-        For updates ('tf'), merge only non-zero values.
-        If no snapshot exists and we get a 'tf' update, treat it as acknowledgment.
-        """
-        if is_acknowledgment:
-            # Store complete snapshot from acknowledgment
-            self.quote_snapshots[token] = data.copy()
-            self.logger.debug(f"[QUOTE_SNAPSHOT] Stored full snapshot for token {token}")
-            return data
-        
-        # Get existing snapshot or create empty one
-        snapshot = self.quote_snapshots.get(token, {})
-        
-        # If no existing snapshot and this is a quote update, treat first non-zero update as acknowledgment
-        if not snapshot and data.get('t') == 'tf':
-            # Check if this update has meaningful data (non-zero prices)
-            has_meaningful_data = False
-            for field in ['lp', 'o', 'h', 'l', 'c', 'bp1', 'sp1']:
-                if field in data and self._safe_float(data[field]) > 0:
-                    has_meaningful_data = True
-                    break
-            if not has_meaningful_data:
-                for field in ['v', 'bq1', 'sq1']:
-                    if field in data and self._safe_int(data[field]) > 0:
-                        has_meaningful_data = True
-                        break
-            
-            if has_meaningful_data:
-                self.logger.warning(f"[QUOTE_SNAPSHOT] No existing snapshot for token {token}, treating first meaningful 'tf' update as acknowledgment")
-                self.quote_snapshots[token] = data.copy()
-                return data
-        
-        # Fields to merge from incremental updates (only if non-zero/non-empty)
-        merge_fields = [
-            'lp', 'pc', 'v', 'o', 'h', 'l', 'c', 'ap', 'ltt', 'ltq',
-            'bp1', 'bq1', 'sp1', 'sq1', 'oi', 'poi', 'toi'
-        ]
-        
-        # Always update these fields (metadata that may be constant)
-        always_update = ['t', 'e', 'tk', 'ts', 'ti', 'ls', 'pp']
-        
-        # Update snapshot with always-update fields
-        for field in always_update:
-            if field in data:
-                snapshot[field] = data[field]
-        
-        # Merge non-zero values from incremental update
-        updated_fields = []
-        for field in merge_fields:
-            if field in data:
-                value = data[field]
-                # Check if value is non-zero/non-empty (but preserve actual 0 values for valid cases)
-                if value is not None and value != '' and value != '-':
-                    # Convert to appropriate type to check if it's truly zero
-                    if field in ['lp', 'pc', 'o', 'h', 'l', 'c', 'ap', 'bp1', 'sp1']:
-                        # Price fields - update if not 0.0
-                        float_val = self._safe_float(value)
-                        if float_val != 0.0:
-                            snapshot[field] = value
-                            updated_fields.append(field)
-                    elif field in ['v', 'ltq', 'bq1', 'sq1', 'oi', 'poi', 'toi']:
-                        # Quantity/count fields - update if not 0
-                        int_val = self._safe_int(value)
-                        if int_val != 0:
-                            snapshot[field] = value
-                            updated_fields.append(field)
-                    else:
-                        # Other fields like 'ltt' - always update if present
-                        snapshot[field] = value
-                        updated_fields.append(field)
-        
-        # Update stored snapshot
-        self.quote_snapshots[token] = snapshot
-        
-        if updated_fields:
-            self.logger.debug(f"[QUOTE_SNAPSHOT] Updated fields for token {token}: {updated_fields}")
-        else:
-            self.logger.debug(f"[QUOTE_SNAPSHOT] No fields updated for token {token} (all zero values)")
-        
-        return snapshot
-=======
+                    
             # Resubscribe in batches
             if touchline_scrips:
                 scrip_list = '#'.join(touchline_scrips)
@@ -879,7 +595,6 @@
                 scrip_list = '#'.join(depth_scrips)
                 self.ws_client.subscribe_depth(scrip_list)
                 self.logger.info(f"Resubscribed to {len(depth_scrips)} depth scrips")
->>>>>>> a48f16a3
 
     def _on_message(self, ws, message):
         """Handle incoming market data messages"""
@@ -905,78 +620,7 @@
             self.logger.error(f"JSON decode error: {e}, message: {message}")
         except Exception as e:
             self.logger.error(f"Message processing error: {e}", exc_info=True)
-
-    def _process_market_message(self, data: Dict[str, Any]) -> None:
-        """Process market data messages with better error handling"""
-        try:
-            msg_type = data.get('t')
-            token = data.get('tk')
-            
-            if not self._is_valid_market_message(msg_type, token):
-                return
-            
-            symbol, exchange = self._get_symbol_info(token)
-            if not symbol:
-                return
-            
-            matching_subscriptions = self._find_matching_subscriptions(token)
-            
-<<<<<<< HEAD
-            self.logger.debug(f"[MODE_DETECTION] Token {token}, message type {t}, selected mode: {mode}")
-            if t in ('tf', 'tk', 'df', 'dk'):
-                # For LTP mode, only process if 'lp' field is present to avoid 0.0 values
-                if mode in [1, None] and 'lp' not in data:
-                    self.logger.warning(f"Skipping LTP update for token {data.get('tk')} because 'lp' field is missing: {data}")
-                    return
-
-                self.logger.debug(f"[ON_MESSAGE] Incoming data for {t}: {data}")
-                
-                # Handle snapshot management for both depth and quote modes
-                processed_data = data
-                token = data.get('tk')
-                
-                if t in ('df', 'dk') and mode == 3:
-                    # Depth mode snapshot management
-                    if token:
-                        is_acknowledgment = (t == 'dk')
-                        snapshot_exists = token in self.depth_snapshots
-                        self.logger.info(f"[SNAPSHOT] Processing {t} for token {token}, mode={mode}, snapshot_exists={snapshot_exists}")
-                        processed_data = self._update_depth_snapshot(token, data, is_acknowledgment)
-                        self.logger.info(f"[SNAPSHOT] Using {'acknowledgment' if is_acknowledgment else 'updated'} depth snapshot for token {token}")
-                elif t in ('tf', 'tk') and mode in [1, 2]:
-                    # Quote/touchline mode snapshot management
-                    if token:
-                        is_acknowledgment = (t == 'tk')
-                        processed_data = self._update_quote_snapshot(token, data, is_acknowledgment)
-                        self.logger.debug(f"[QUOTE_SNAPSHOT] Using {'acknowledgment' if is_acknowledgment else 'updated'} quote snapshot for token {token}")
-                
-                normalized = self._normalize_market_data(processed_data, t, mode)
-                self.logger.debug(f"[ON_MESSAGE] Normalized data: {normalized}")
-                token = normalized.get('token')
-                symbol, exchange = self.token_symbol_map.get(token, (normalized.get('symbol'), normalized.get('exchange')))
-                self.logger.debug(f"[ON_MESSAGE] Using canonical symbol/exchange for publish: {symbol}, {exchange} (token: {token})")
-                # Determine topic type
-                if t in ('tf', 'tk') and mode == 2:
-                    mode_str = 'QUOTE'
-                elif t in ('tf', 'tk'):
-                    mode_str = 'LTP'
-                else:
-                    mode_str = 'DEPTH'
-                topic = self._generate_topic(exchange, symbol, mode_str)
-                self.logger.debug(f"[ON_MESSAGE] Publishing topic: {topic} with symbol: {symbol}, exchange: {exchange}")
-                normalized['symbol'] = symbol
-                normalized['exchange'] = exchange
-                # --- ADDED DEBUG: Log if this is a DEPTH message ---
-                if mode_str == 'DEPTH':
-                    self.logger.info(f"[DEPTH DEBUG] Publishing DEPTH data for {symbol} {exchange}: {normalized}")
-                self.publish_market_data(topic, normalized)
-            else:
-                self.logger.warning(f"Received unknown message type: {t} | message: {data}")
-        except json.JSONDecodeError:
-            self.logger.error(f"Failed to decode JSON from message: {message}")
-        except Exception:
-            self.logger.exception(f"Error processing message: {message}")
-
+    
     def publish_market_data(self, topic: str, data: dict) -> None:
         # --- 1) ZMQ Publish (existing) ---
         if self.zmq_enabled:
@@ -997,7 +641,22 @@
                 self.logger.info(f"[KAFKA PUBLISH] Topic: {"tick_data"} | Key:{topic} | Data: {data}")
             except KafkaError as e:
                 self.logger.error(f"[KAFKA ERROR] Failed to publish to Kafka topic {"tick_data"}:{topic}: {e}")
-=======
+
+    def _process_market_message(self, data: Dict[str, Any]) -> None:
+        """Process market data messages with better error handling"""
+        try:
+            msg_type = data.get('t')
+            token = data.get('tk')
+            
+            if not self._is_valid_market_message(msg_type, token):
+                return
+            
+            symbol, exchange = self._get_symbol_info(token)
+            if not symbol:
+                return
+            
+            matching_subscriptions = self._find_matching_subscriptions(token)
+            
             for subscription in matching_subscriptions:
                 if self._should_process_message(msg_type, subscription['mode']):
                     self._process_subscription_message(data, subscription, symbol, exchange)
@@ -1092,5 +751,4 @@
     try:
         return int(float(value))
     except (ValueError, TypeError):
-        return default
->>>>>>> a48f16a3
+        return default