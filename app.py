# Load and check environment variables before anything else
from utils.env_check import load_and_check_env_variables  # Import the environment check function
load_and_check_env_variables()

from flask import Flask, render_template
from flask_wtf.csrf import CSRFProtect  # Import CSRF protection
from extensions import socketio  # Import SocketIO
from limiter import limiter  # Import the Limiter instance
from cors import cors        # Import the CORS instance
from csp import apply_csp_middleware  # Import the CSP middleware
from utils.version import get_version  # Import version management
from utils.latency_monitor import init_latency_monitoring  # Import latency monitoring
from utils.traffic_logger import init_traffic_logging  # Import traffic logging
# Import WebSocket proxy server - using relative import to avoid @ symbol issues
from websocket_proxy.app_integration import start_websocket_proxy

from blueprints.auth import auth_bp
from blueprints.dashboard import dashboard_bp
from blueprints.orders import orders_bp
from blueprints.search import search_bp
from blueprints.apikey import api_key_bp
from blueprints.log import log_bp
from blueprints.tv_json import tv_json_bp
from blueprints.brlogin import brlogin_bp
from blueprints.core import core_bp
from blueprints.analyzer import analyzer_bp  # Import the analyzer blueprint
from blueprints.settings import settings_bp  # Import the settings blueprint
from blueprints.chartink import chartink_bp  # Import the chartink blueprint
from blueprints.traffic import traffic_bp  # Import the traffic blueprint
from blueprints.latency import latency_bp  # Import the latency blueprint
from blueprints.strategy import strategy_bp  # Import the strategy blueprint
<<<<<<< HEAD
from blueprints.python_strategy import python_strategy_bp
=======
from blueprints.master_contract_status import master_contract_status_bp  # Import the master contract status blueprint
>>>>>>> c4811201

from restx_api import api_v1_bp, api

from database.auth_db import init_db as ensure_auth_tables_exists
from database.user_db import init_db as ensure_user_tables_exists
from database.symbol import init_db as ensure_master_contract_tables_exists
from database.apilog_db import init_db as ensure_api_log_tables_exists
from database.analyzer_db import init_db as ensure_analyzer_tables_exists
from database.settings_db import init_db as ensure_settings_tables_exists
from database.chartink_db import init_db as ensure_chartink_tables_exists
from database.traffic_db import init_logs_db as ensure_traffic_logs_exists
from database.latency_db import init_latency_db as ensure_latency_tables_exists
from database.strategy_db import init_db as ensure_strategy_tables_exists

from utils.plugin_loader import load_broker_auth_functions

import os

def create_app():
    # Initialize Flask application
    app = Flask(__name__)

    # Initialize SocketIO
    socketio.init_app(app)  # Link SocketIO to the Flask app

    # Initialize CSRF protection
    csrf = CSRFProtect(app)
    
    # Store csrf instance in app config for use in other modules
    app.csrf = csrf

    # Initialize Flask-Limiter with the app object
    limiter.init_app(app)

    # Initialize Flask-CORS with the app object using configuration from environment variables
    from cors import get_cors_config
    cors.init_app(app, **get_cors_config())

    # Apply Content Security Policy middleware
    apply_csp_middleware(app)

    # Environment variables
    app.secret_key = os.getenv('APP_KEY')
    app.config['SQLALCHEMY_DATABASE_URI'] = os.getenv('DATABASE_URL')
    
    # Dynamic cookie security configuration based on HOST_SERVER
    HOST_SERVER = os.getenv('HOST_SERVER', 'http://127.0.0.1:5000')
    USE_HTTPS = HOST_SERVER.startswith('https://')
    
    # Configure session cookie security
    app.config.update(
        SESSION_COOKIE_HTTPONLY=True,
        SESSION_COOKIE_SAMESITE='Lax',
        SESSION_COOKIE_SECURE=USE_HTTPS,
        SESSION_COOKIE_NAME='session'
        # PERMANENT_SESSION_LIFETIME is dynamically set at login to expire at 3:30 AM IST
    )
    
    # Add cookie prefix for HTTPS environments
    if USE_HTTPS:
        app.config['SESSION_COOKIE_NAME'] = '__Secure-session'
    
    # CSRF configuration from environment variables
    csrf_enabled = os.getenv('CSRF_ENABLED', 'TRUE').upper() == 'TRUE'
    app.config['WTF_CSRF_ENABLED'] = csrf_enabled
    
    # Configure CSRF cookie security to match session cookie
    app.config.update(
        WTF_CSRF_COOKIE_HTTPONLY=True,
        WTF_CSRF_COOKIE_SAMESITE='Lax',
        WTF_CSRF_COOKIE_SECURE=USE_HTTPS,
        WTF_CSRF_COOKIE_NAME='csrf_token'
    )
    
    # Add cookie prefix for CSRF token in HTTPS environments
    if USE_HTTPS:
        app.config['WTF_CSRF_COOKIE_NAME'] = '__Secure-csrf_token'
    
    # Parse CSRF time limit from environment
    csrf_time_limit = os.getenv('CSRF_TIME_LIMIT', '').strip()
    if csrf_time_limit:
        try:
            app.config['WTF_CSRF_TIME_LIMIT'] = int(csrf_time_limit)
        except ValueError:
            app.config['WTF_CSRF_TIME_LIMIT'] = None  # Default to no limit if invalid
    else:
        app.config['WTF_CSRF_TIME_LIMIT'] = None  # No time limit if empty

    # Register RESTx API blueprint first
    app.register_blueprint(api_v1_bp)
    
    # Exempt API endpoints from CSRF protection (they use API key authentication)
    csrf.exempt(api_v1_bp)

    # Initialize traffic logging middleware after RESTx but before other blueprints
    init_traffic_logging(app)

    # Register other blueprints
    app.register_blueprint(auth_bp)
    app.register_blueprint(dashboard_bp)
    app.register_blueprint(orders_bp)
    app.register_blueprint(search_bp)
    app.register_blueprint(api_key_bp)
    app.register_blueprint(log_bp)
    app.register_blueprint(tv_json_bp)
    app.register_blueprint(brlogin_bp)
    app.register_blueprint(core_bp)
    app.register_blueprint(analyzer_bp)
    app.register_blueprint(settings_bp)
    app.register_blueprint(chartink_bp)
    app.register_blueprint(traffic_bp)
    app.register_blueprint(latency_bp)
    app.register_blueprint(strategy_bp)
<<<<<<< HEAD
    app.register_blueprint(python_strategy_bp)
=======
    app.register_blueprint(master_contract_status_bp)
>>>>>>> c4811201

    # Initialize latency monitoring (after registering API blueprint)
    with app.app_context():
        init_latency_monitoring(app)

    @app.errorhandler(404)
    def not_found_error(error):
        return render_template('404.html'), 404

    @app.errorhandler(500)
    def internal_server_error(e):
        """Custom handler for 500 Internal Server Error"""
        # Log the error (optional)
        app.logger.error(f"Server Error: {e}")

        # Provide a logout option
        return render_template("500.html"), 500
        
    @app.context_processor
    def inject_version():
        return dict(version=get_version())

    return app

def setup_environment(app):
    with app.app_context():
        #load broker plugins
        app.broker_auth_functions = load_broker_auth_functions()
        # Ensure all the tables exist
        ensure_auth_tables_exists()
        ensure_user_tables_exists()
        ensure_master_contract_tables_exists()
        ensure_api_log_tables_exists()
        ensure_analyzer_tables_exists()
        ensure_settings_tables_exists()
        ensure_chartink_tables_exists()
        ensure_traffic_logs_exists()
        ensure_latency_tables_exists()
        ensure_strategy_tables_exists()

    # Conditionally setup ngrok in development environment
    if os.getenv('NGROK_ALLOW') == 'TRUE':
        from pyngrok import ngrok
        public_url = ngrok.connect(name='flask').public_url  # Assuming Flask runs on the default port 5000
        print(" * ngrok URL: " + public_url + " *")

app = create_app()

# Explicitly call the setup environment function
setup_environment(app)

# Integrate the WebSocket proxy server with the Flask app
start_websocket_proxy(app)

# Start Flask development server with SocketIO support if directly executed
if __name__ == '__main__':
    # Get environment variables
    host_ip = os.getenv('FLASK_HOST_IP', '127.0.0.1')  # Default to '127.0.0.1' if not set
    port = int(os.getenv('FLASK_PORT', 5000))  # Default to 5000 if not set
    debug = os.getenv('FLASK_DEBUG', 'False').lower() in ('true', '1', 't')  # Default to False if not set

    socketio.run(app, host=host_ip, port=port, debug=debug)<|MERGE_RESOLUTION|>--- conflicted
+++ resolved
@@ -29,11 +29,10 @@
 from blueprints.traffic import traffic_bp  # Import the traffic blueprint
 from blueprints.latency import latency_bp  # Import the latency blueprint
 from blueprints.strategy import strategy_bp  # Import the strategy blueprint
-<<<<<<< HEAD
+
 from blueprints.python_strategy import python_strategy_bp
-=======
+
 from blueprints.master_contract_status import master_contract_status_bp  # Import the master contract status blueprint
->>>>>>> c4811201
 
 from restx_api import api_v1_bp, api
 
@@ -147,11 +146,11 @@
     app.register_blueprint(traffic_bp)
     app.register_blueprint(latency_bp)
     app.register_blueprint(strategy_bp)
-<<<<<<< HEAD
+
     app.register_blueprint(python_strategy_bp)
-=======
+
     app.register_blueprint(master_contract_status_bp)
->>>>>>> c4811201
+
 
     # Initialize latency monitoring (after registering API blueprint)
     with app.app_context():
