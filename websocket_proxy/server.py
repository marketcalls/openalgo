import asyncio as aio
import websockets
import json
from utils.logging import get_logger, highlight_url
import signal
import zmq
import zmq.asyncio
import threading
import time
import os
import socket
from typing import Dict, Set, Any, Optional
from dotenv import load_dotenv

# RedPanda/Kafka imports
try:
    from kafka import KafkaProducer, KafkaConsumer
    from kafka.errors import KafkaError
    KAFKA_AVAILABLE = True
except ImportError:
    KAFKA_AVAILABLE = False

from .port_check import is_port_in_use, find_available_port
from database.auth_db import get_broker_name
from sqlalchemy import text
from database.auth_db import verify_api_key
from .broker_factory import create_broker_adapter
from .base_adapter import BaseBrokerWebSocketAdapter

# Initialize logger
logger = get_logger("websocket_proxy")

class WebSocketProxy:
    """
    WebSocket Proxy Server that handles client connections and authentication,
    manages subscriptions, and routes market data from broker adapters to clients.
    Supports dynamic broker selection based on user configuration.
    Enhanced with Kafka/RedPanda integration for scalable message distribution.
    """
    
    def __init__(self, host: str = "127.0.0.1", port: int = 8765):
        """
        Initialize the WebSocket Proxy
        
        Args:
            host: Hostname to bind the WebSocket server to
            port: Port number to bind the WebSocket server to
        """
        self.host = host
        self.port = port
        
        # Check if the required port is already in use - wait briefly for cleanup to complete
        if is_port_in_use(host, port, wait_time=2.0):  # Wait up to 2 seconds for port release
            error_msg = (
                f"WebSocket port {port} is already in use on {host}.\n"
                f"This port is required for SDK compatibility (see strategies/ltp_example.py).\n"
                f"Please:\n"
                f"1. Stop any other OpenAlgo instances running on port {port}\n"
                f"2. Kill any processes using port {port}: lsof -ti:{port} | xargs kill -9\n"
                f"3. Or wait for the port to be released\n"
                f"Cannot start WebSocket server with port switching as it would break SDK clients."
            )
            logger.error(error_msg)
            raise RuntimeError(error_msg)
        
        self.clients = {}  # Maps client_id to websocket connection
        self.subscriptions = {}  # Maps client_id to set of subscriptions
        self.broker_adapters = {}  # Maps user_id to broker adapter
        self.user_mapping = {}  # Maps client_id to user_id
        self.user_broker_mapping = {}  # Maps user_id to broker_name
        self.running = False
        
        # ZeroMQ context for subscribing to broker adapters
        self.context = zmq.asyncio.Context()
        self.socket = self.context.socket(zmq.SUB)
        # Connecting to ZMQ
        ZMQ_HOST = os.getenv('ZMQ_HOST', '127.0.0.1')
        ZMQ_PORT = os.getenv('ZMQ_PORT')
        self.socket.connect(f"tcp://{ZMQ_HOST}:{ZMQ_PORT}")  # Connect to broker adapter publisher
        
        # Set up ZeroMQ subscriber to receive all messages
        self.socket.setsockopt(zmq.SUBSCRIBE, b"")  # Subscribe to all topics
        
        # Kafka/RedPanda integration
        #self.kafka_enabled = os.getenv('ENABLE_REDPANDA', 'false').lower() == 'true' and KAFKA_AVAILABLE
        #self.kafka_consumer = None
        #self.kafka_consumer_task = None
        self.kafka_subscriptions = {}  # Maps client_id to set of kafka topics
        
        #if self.kafka_enabled:
        #    logger.info("Kafka integration enabled for WebSocket proxy")
        #    self._setup_kafka()
        #else:
        #    logger.info("Kafka integration disabled - using ZMQ only")
    
    def _setup_kafka(self):
        """Setup Kafka consumer for market data distribution"""
        try:
            kafka_brokers = os.getenv('REDPANDA_BROKERS', 'localhost:9092')
            consumer_group = os.getenv('REDPANDA_CONSUMER_GROUP_ID', 'websocket_proxy_group')
            
            # Parse and validate broker addresses
            broker_list = []
            for broker in kafka_brokers.split(','):
                broker = broker.strip()
                if ':' in broker:
                    host, port = broker.rsplit(':', 1)
                    try:
                        port = int(port)  # Convert port to integer
                        broker_list.append(f"{host}:{port}")
                    except ValueError:
                        logger.error(f"Invalid port in broker address: {broker}")
                        broker_list.append(broker)  # Use as-is if port conversion fails
                else:
                    broker_list.append(broker)
            
            # Kafka consumer configuration
            consumer_config = {
                'bootstrap_servers': broker_list,  # Use the parsed broker list
                'group_id': consumer_group,
                'key_deserializer': lambda k: k.decode('utf-8') if k else None,
                'value_deserializer': lambda v: json.loads(v.decode('utf-8')),
                'auto_offset_reset': os.getenv('REDPANDA_AUTO_OFFSET_RESET', 'latest'),
                'enable_auto_commit': os.getenv('REDPANDA_ENABLE_AUTO_COMMIT', 'true').lower() == 'true',
                'auto_commit_interval_ms': int(os.getenv('REDPANDA_AUTO_COMMIT_INTERVAL_MS', '1000')),
                'session_timeout_ms': int(os.getenv('REDPANDA_SESSION_TIMEOUT_MS', '30000')),
                'heartbeat_interval_ms': int(os.getenv('REDPANDA_HEARTBEAT_INTERVAL_MS', '3000')),
                'max_poll_records': int(os.getenv('REDPANDA_MAX_POLL_RECORDS', '500')),
                'fetch_min_bytes': int(os.getenv('REDPANDA_FETCH_MIN_BYTES', '1')),
                'fetch_max_wait_ms': int(os.getenv('REDPANDA_FETCH_MAX_WAIT_MS', '500')),
            }
            
            # Security configuration if needed
            security_protocol = os.getenv('REDPANDA_SECURITY_PROTOCOL', 'PLAINTEXT')
            if security_protocol != 'PLAINTEXT':
                consumer_config['security_protocol'] = security_protocol
                if security_protocol in ['SASL_PLAINTEXT', 'SASL_SSL']:
                    consumer_config['sasl_mechanism'] = os.getenv('REDPANDA_SASL_MECHANISM', 'PLAIN')
                    consumer_config['sasl_plain_username'] = os.getenv('REDPANDA_SASL_USERNAME', '')
                    consumer_config['sasl_plain_password'] = os.getenv('REDPANDA_SASL_PASSWORD', '')
                if security_protocol in ['SSL', 'SASL_SSL']:
                    ssl_cafile = os.getenv('REDPANDA_SSL_CAFILE')
                    ssl_certfile = os.getenv('REDPANDA_SSL_CERTFILE')
                    ssl_keyfile = os.getenv('REDPANDA_SSL_KEYFILE')
                    if ssl_cafile:
                        consumer_config['ssl_cafile'] = ssl_cafile
                    if ssl_certfile:
                        consumer_config['ssl_certfile'] = ssl_certfile
                    if ssl_keyfile:
                        consumer_config['ssl_keyfile'] = ssl_keyfile
            
            # Add connection timeout to prevent hanging
            consumer_config['request_timeout_ms'] = int(os.getenv('REDPANDA_REQUEST_TIMEOUT_MS', '30000'))
            consumer_config['connections_max_idle_ms'] = int(os.getenv('REDPANDA_CONNECTIONS_MAX_IDLE_MS', '540000'))
            
            logger.info(f"Attempting to connect to Kafka brokers: {broker_list}")
            self.kafka_consumer = KafkaConsumer(**consumer_config)
            logger.info(f"Kafka consumer initialized successfully with brokers: {broker_list}")
            
        except Exception as e:
            logger.error(f"Failed to setup Kafka consumer: {e}")
            logger.info("Kafka integration will be disabled, falling back to ZMQ only")
            self.kafka_enabled = False
            self.kafka_consumer = None
    
    async def start(self):
        """Start the WebSocket server, ZeroMQ listener, and Kafka consumer"""
        self.running = True
        
        try:
            # Start ZeroMQ listener
            # logger.info("Initializing ZeroMQ listener task")
            
            # Get the current event loop
            loop = aio.get_running_loop()
            
            # Create the ZMQ listener task
            # zmq_task = loop.create_task(self.zmq_listener())
            
            # Start Kafka consumer if enabled
            # if self.kafka_enabled and self.kafka_consumer:
            #     logger.info("Starting Kafka consumer task")
            #     self.kafka_consumer_task = loop.create_task(self.kafka_listener())
            
            # Start WebSocket server
            stop = aio.Future()  # Used to stop the server
            
            # Create a task to monitor the running flag
            async def monitor_shutdown():
                while self.running:
                    await aio.sleep(0.5)
                stop.set_result(None)
            
            monitor_task = aio.create_task(monitor_shutdown())
            
            # Handle graceful shutdown
            # Windows doesn't support add_signal_handler, so we'll use a simpler approach
            # Also, when running in a thread on Unix systems, signal handlers can't be set
            try:
                loop = aio.get_running_loop()
                
                # Check if we're in the main thread
                if threading.current_thread() is threading.main_thread():
                    try:
                        for sig in (signal.SIGINT, signal.SIGTERM):
                            loop.add_signal_handler(sig, stop.set_result, None)
                        logger.info("Signal handlers registered successfully")
                    except (NotImplementedError, RuntimeError) as e:
                        # On Windows or when in a non-main thread
                        logger.info(f"Signal handlers not registered: {e}. Using fallback mechanism.")
                else:
                    logger.info("Running in a non-main thread. Signal handlers will not be used.")
            except RuntimeError:
                logger.info("No running event loop found for signal handlers")
            
            highlighted_address = highlight_url(f"{self.host}:{self.port}")
            logger.info(f"Starting WebSocket server on {highlighted_address}")
            
            # Try to start the WebSocket server with proper socket options for immediate port reuse
            try:
                # Start WebSocket server with socket reuse options
                self.server = await websockets.serve(
                    self.handle_client, 
                    self.host, 
                    self.port,
                    # Enable socket reuse for immediate port availability after close
                    reuse_port=True if hasattr(socket, 'SO_REUSEPORT') else False
                )
                
                highlighted_success_address = highlight_url(f"{self.host}:{self.port}")
                logger.info(f"WebSocket server successfully started on {highlighted_success_address}")
                
                await stop  # Wait until stopped
                
                # Cancel the monitor task
                monitor_task.cancel()
                try:
                    await monitor_task
                except aio.CancelledError:
                    pass
                
            except Exception as e:
                logger.exception(f"Failed to start WebSocket server: {e}")
                raise
                
        except Exception as e:
            logger.exception(f"Error in start method: {e}")
            raise
    
    async def stop(self):
<<<<<<< HEAD
        """Stop the WebSocket server, ZMQ listener, and Kafka consumer"""
        self.running = False
        
        # Close all client connections
        for client_id, websocket in self.clients.items():
            await websocket.close()
        
        # Disconnect all broker adapters
        for user_id, adapter in self.broker_adapters.items():
            adapter.disconnect()
        
        # Stop Kafka consumer
    #     if self.kafka_consumer_task:
    #         self.kafka_consumer_task.cancel()
    #         try:
    #             await self.kafka_consumer_task
    #         except asyncio.CancelledError:
    #             pass
        
    #     if self.kafka_consumer:
    #         self.kafka_consumer.close()
    
    # async def kafka_listener(self):
    #     """Listen for messages from Kafka and forward to clients"""
    #     logger.info("Starting Kafka listener")
        
    #     while self.running:
    #         try:
    #             # Poll for messages with timeout
    #             message_pack = self.kafka_consumer.poll(timeout_ms=100)
                
    #             if not message_pack:
    #                 continue
                
    #             for topic, key, messages in message_pack.items():
    #                 #topic = topic_partition.topic
                    
    #                 for message in messages:
    #                     try:
    #                         symbol = key  # Symbol is the partition key
    #                         market_data = message.value
                            
    #                         # Extract market data components
    #                         exchange = market_data.get('exchange', '')
    #                         mode = market_data.get('mode', 'LTP')
                            
    #                         # Create topic string similar to ZMQ format
    #                         zmq_topic = f"{exchange}_{symbol}_{mode}"
                            
    #                         # Forward to subscribed clients
    #                         await self._forward_kafka_message_to_clients("tick_data", symbol, exchange, mode, market_data)
                            
    #                     except Exception as e:
    #                         logger.error(f"Error processing Kafka message: {e}")
    #                         continue
                
    #         except Exception as e:
    #             logger.error(f"Error in Kafka listener: {e}")
    #             # Continue running despite errors
    #             await aio.sleep(1)
    
    # async def _forward_kafka_message_to_clients(self, topic: str, symbol: str, exchange: str, mode: str, market_data: dict):
    #     """Forward Kafka message to subscribed WebSocket clients"""
    #     # Find clients subscribed to this data
    #     subscriptions_snapshot = list(self.subscriptions.items())
        
    #     for client_id, subscriptions in subscriptions_snapshot:
    #         user_id = self.user_mapping.get(client_id)
    #         if not user_id:
    #             continue
            
    #         # Check if client is subscribed to this topic
    #         subscriptions_list = list(subscriptions)
    #         for sub_json in subscriptions_list:
    #             try:
    #                 sub = json.loads(sub_json)
                    
    #                 # Check subscription match
    #                 if (sub.get("topic") == "tick_data"):
                        
    #                     # Forward data to the client
    #                     await self.send_message(client_id, {
    #                         "type": "market_data",
    #                         "symbol": symbol,
    #                         "exchange": exchange,
    #                         "mode": mode,
    #                         "broker": self.user_broker_mapping.get(user_id, "unknown"),
    #                         "data": market_data,
    #                         "source": "kafka"
    #                     })
    #                     break  # Only send once per client
                        
    #             except json.JSONDecodeError as e:
    #                 logger.error(f"Error parsing subscription: {sub_json}, Error: {e}")
    #                 continue
    
    def _mode_matches(self, subscription_mode: int, message_mode: str) -> bool:
        """Check if subscription mode matches message mode"""
        mode_mapping = {
            1: "LTP",
            2: "QUOTE", 
            3: "DEPTH"
        }
        
        expected_mode = mode_mapping.get(subscription_mode, "LTP")
        return expected_mode == message_mode
=======
        """Stop the WebSocket server and clean up all resources"""
        logger.info("Stopping WebSocket server...")
        self.running = False
        
        try:
            # Close the WebSocket server first (this releases the port)
            if hasattr(self, 'server') and self.server:
                try:
                    logger.info("Closing WebSocket server...")
                    # On Windows, we need to handle the case where we're in a different event loop
                    try:
                        self.server.close()
                        await self.server.wait_closed()
                        logger.info("WebSocket server closed and port released")
                    except RuntimeError as e:
                        if "attached to a different loop" in str(e):
                            logger.warning(f"WebSocket server cleanup skipped due to event loop mismatch: {e}")
                            # Force close the server without waiting
                            try:
                                self.server.close()
                            except:
                                pass
                        else:
                            raise
                except Exception as e:
                    logger.error(f"Error closing WebSocket server: {e}")
            
            # Close all client connections
            close_tasks = []
            for client_id, websocket in self.clients.items():
                try:
                    if hasattr(websocket, 'open') and websocket.open:
                        close_tasks.append(websocket.close())
                except Exception as e:
                    logger.error(f"Error preparing to close client {client_id}: {e}")
            
            # Wait for all connections to close with timeout
            if close_tasks:
                try:
                    await asyncio.wait_for(
                        asyncio.gather(*close_tasks, return_exceptions=True),
                        timeout=2.0  # 2 second timeout
                    )
                except asyncio.TimeoutError:
                    logger.warning("Timeout waiting for client connections to close")
            
            # Disconnect all broker adapters
            for user_id, adapter in self.broker_adapters.items():
                try:
                    adapter.disconnect()
                except Exception as e:
                    logger.error(f"Error disconnecting adapter for user {user_id}: {e}")
            
            # Close ZeroMQ socket with linger=0 for immediate close
            if hasattr(self, 'socket') and self.socket:
                try:
                    self.socket.setsockopt(zmq.LINGER, 0)  # Don't wait for pending messages
                    self.socket.close()
                except Exception as e:
                    logger.error(f"Error closing ZMQ socket: {e}")
            
            # Close ZeroMQ context with timeout
            if hasattr(self, 'context') and self.context:
                try:
                    self.context.term()
                except Exception as e:
                    logger.error(f"Error terminating ZMQ context: {e}")
            
            logger.info("WebSocket server stopped and resources cleaned up")
            
        except Exception as e:
            logger.error(f"Error during WebSocket server stop: {e}")
>>>>>>> a48f16a3
    
    async def handle_client(self, websocket):
        """
        Handle a client connection
        
        Args:
            websocket: The WebSocket connection
        """
        client_id = id(websocket)
        self.clients[client_id] = websocket
        self.subscriptions[client_id] = set()
        self.kafka_subscriptions[client_id] = set()
        
        # Get path info from websocket if available
        path = getattr(websocket, 'path', '/unknown')
        logger.info(f"Client connected: {client_id} from path: {path}")
        
        try:
            # Process messages from the client
            async for message in websocket:
                try:
                    logger.debug(f"Received message from client {client_id}: {message}")
                    await self.process_client_message(client_id, message)
                except Exception as e:
                    logger.exception(f"Error processing message from client {client_id}: {e}")
                    # Send error to client but don't disconnect
                    try:
                        await self.send_error(client_id, "PROCESSING_ERROR", str(e))
                    except:
                        pass
        except websockets.exceptions.ConnectionClosed as e:
            logger.info(f"Client disconnected: {client_id}, code: {e.code}, reason: {e.reason}")
        except Exception as e:
            logger.exception(f"Unexpected error handling client {client_id}: {e}")
        finally:
            # Clean up when the client disconnects
            await self.cleanup_client(client_id)
    
    async def cleanup_client(self, client_id):
        """
        Clean up client resources when they disconnect
        
        Args:
            client_id: Client ID to clean up
        """
        # Remove client from tracking
        if client_id in self.clients:
            del self.clients[client_id]
        
        # Clean up subscriptions
        if client_id in self.subscriptions:
            subscriptions = self.subscriptions[client_id]
            # Unsubscribe from all subscriptions
            for sub_json in subscriptions:
                try:
                    # Parse the JSON string to get the subscription info
                    sub_info = json.loads(sub_json)
                    symbol = sub_info.get('symbol')
                    exchange = sub_info.get('exchange')
                    mode = sub_info.get('mode')
                    
                    # Get the user's broker adapter
                    user_id = self.user_mapping.get(client_id)
                    if user_id and user_id in self.broker_adapters:
                        adapter = self.broker_adapters[user_id]
                        adapter.unsubscribe(symbol, exchange, mode)
                except json.JSONDecodeError as e:
                    logger.exception(f"Error parsing subscription: {sub_json}, Error: {e}")
                except Exception as e:
                    logger.exception(f"Error processing subscription: {e}")
                    continue
            
            del self.subscriptions[client_id]
        
        # Remove from user mapping
        if client_id in self.user_mapping:
            user_id = self.user_mapping[client_id]
            
            # Check if this was the last client for this user
            is_last_client = True
            for other_client_id, other_user_id in self.user_mapping.items():
                if other_client_id != client_id and other_user_id == user_id:
                    is_last_client = False
                    break
            
            # If this was the last client for this user, handle the adapter state
            if is_last_client and user_id in self.broker_adapters:
                adapter = self.broker_adapters[user_id]
                broker_name = self.user_broker_mapping.get(user_id)

                # For Flattrade and Shoonya, keep the connection alive and just unsubscribe from data
                if broker_name in ['flattrade', 'shoonya'] and hasattr(adapter, 'unsubscribe_all'):
                    logger.info(f"{broker_name.title()} adapter for user {user_id}: last client disconnected. Unsubscribing all symbols instead of disconnecting.")
                    adapter.unsubscribe_all()
                else:
                    # For all other brokers, disconnect the adapter completely
                    logger.info(f"Last client for user {user_id} disconnected. Disconnecting {broker_name or 'unknown broker'} adapter.")
                    adapter.disconnect()
                    del self.broker_adapters[user_id]
                    if user_id in self.user_broker_mapping:
                        del self.user_broker_mapping[user_id]
            
            del self.user_mapping[client_id]
    
    async def process_client_message(self, client_id, message):
        """
        Process messages from a client
        
        Args:
            client_id: ID of the client
            message: The message from the client
        """
        try:
            data = json.loads(message)
            logger.debug(f"Parsed message from client {client_id}: {data}")
            
            # Accept both 'action' and 'type' fields for better compatibility with different clients
            action = data.get("action") or data.get("type")
            logger.info(f"Client {client_id} requested action: {action}")
            
            if action in ["authenticate", "auth"]:
                await self.authenticate_client(client_id, data)
            elif action == "subscribe":
                await self.subscribe_client(client_id, data)
            elif action in ["unsubscribe", "unsubscribe_all"]:
                await self.unsubscribe_client(client_id, data)
            elif action == "get_broker_info":
                await self.get_broker_info(client_id)
            elif action == "get_supported_brokers":
                await self.get_supported_brokers(client_id)
            else:
                logger.warning(f"Client {client_id} requested invalid action: {action}")
                await self.send_error(client_id, "INVALID_ACTION", f"Invalid action: {action}")
        except json.JSONDecodeError as e:
            logger.exception(f"Invalid JSON from client {client_id}: {message}")
            await self.send_error(client_id, "INVALID_JSON", "Invalid JSON message")
        except Exception as e:
            logger.exception(f"Error processing client message: {e}")
            await self.send_error(client_id, "SERVER_ERROR", str(e))
    
    async def get_user_broker_configuration(self, user_id):
        """
        Get the broker configuration for a specific user from database
        
        Args:
            user_id: User ID to get broker configuration for
            
        Returns:
            dict: Broker configuration containing broker_name and credentials
        """
        try:
            from database.auth_db import get_broker_name
            from sqlalchemy import text
            
            # Get user's connected broker from database
            # This queries the auth_token table to find the user's active broker
            query = text("""
                SELECT broker FROM auth_token 
                WHERE user_id = :user_id 
                ORDER BY id DESC 
                LIMIT 1
            """)
            
            result = db.session.execute(query, {"user_id": user_id}).fetchone()
            
            if result and result.broker:
                broker_name = result.broker
                logger.info(f"Found broker '{broker_name}' for user {user_id} from database")
            else:
                # Fallback to environment variable
                valid_brokers = os.getenv('VALID_BROKERS', 'angel').split(',')
                broker_name = valid_brokers[0].strip() if valid_brokers else 'angel'
                logger.warning(f"No broker found in database for user {user_id}, using fallback: {broker_name}")
            
            # Get broker credentials from environment variables
            # In a production system, these would be stored encrypted in the database per user
            broker_config = {
                'broker_name': broker_name,
                'api_key': os.getenv('BROKER_API_KEY'),
                'api_secret': os.getenv('BROKER_API_SECRET'),
                'api_key_market': os.getenv('BROKER_API_KEY_MARKET'),
                'api_secret_market': os.getenv('BROKER_API_SECRET_MARKET'),
                'broker_user_id': os.getenv('BROKER_USER_ID'),
                'password': os.getenv('BROKER_PASSWORD'),
                'totp_secret': os.getenv('BROKER_TOTP_SECRET')
            }
            
            # Validate broker is supported
            valid_brokers_list = os.getenv('VALID_BROKERS', '').split(',')
            valid_brokers_list = [b.strip() for b in valid_brokers_list if b.strip()]
            
            if broker_name not in valid_brokers_list:
                logger.error(f"Broker '{broker_name}' is not in VALID_BROKERS list: {valid_brokers_list}")
                return None
            
            if not broker_config.get('broker_name'):
                logger.error(f"No broker configuration found for user {user_id}")
                return None
            
            logger.info(f"Retrieved broker configuration for user {user_id}: {broker_config['broker_name']}")
            return broker_config
            
        except Exception as e:
            logger.exception(f"Error getting broker configuration for user {user_id}: {e}")
            return None
    
    async def authenticate_client(self, client_id, data):
        """
        Authenticate a client using their API key and determine their broker
        
        Args:
            client_id: ID of the client
            data: Authentication data containing API key
        """
        api_key = data.get("api_key")
        
        if not api_key:
            await self.send_error(client_id, "AUTHENTICATION_ERROR", "API key is required")
            return
        
        # Verify the API key and get the user ID
        user_id = verify_api_key(api_key)
        
        if not user_id:
            await self.send_error(client_id, "AUTHENTICATION_ERROR", "Invalid API key")
            return
        
        # Store the user mapping
        self.user_mapping[client_id] = user_id
        
        # Get broker name
        broker_name = get_broker_name(api_key)
        
        if not broker_name:
            await self.send_error(client_id, "BROKER_ERROR", "No broker configuration found for user")
            return
        
        # Store the broker mapping for this user
        self.user_broker_mapping[user_id] = broker_name
        
        # Create or reuse broker adapter
        if user_id not in self.broker_adapters:
            try:
                # Create broker adapter with dynamic broker selection
                adapter = create_broker_adapter(broker_name)
                if not adapter:
                    await self.send_error(client_id, "BROKER_ERROR", f"Failed to create adapter for broker: {broker_name}")
                    return
                
                # Initialize adapter with broker configuration
                # The adapter's initialize method should handle broker-specific setup
                initialization_result = adapter.initialize(broker_name, user_id)
                if initialization_result and not initialization_result.get('success', True):
                    error_msg = initialization_result.get('error', 'Failed to initialize broker adapter')
                    await self.send_error(client_id, "BROKER_INIT_ERROR", error_msg)
                    return
                
                # Connect to the broker
                connect_result = adapter.connect()
                if connect_result and not connect_result.get('success', True):
                    error_msg = connect_result.get('error', 'Failed to connect to broker')
                    await self.send_error(client_id, "BROKER_CONNECTION_ERROR", error_msg)
                    return
                
                # Store the adapter
                self.broker_adapters[user_id] = adapter
                
                logger.info(f"Successfully created and connected {broker_name} adapter for user {user_id}")
                
            except Exception as e:
                logger.error(f"Failed to create broker adapter for {broker_name}: {e}")
                import traceback
                logger.error(traceback.format_exc())
                await self.send_error(client_id, "BROKER_ERROR", str(e))
                return
        
        # Send success response with broker information
        await self.send_message(client_id, {
            "type": "auth",
            "status": "success",
            "message": "Authentication successful",
            "broker": broker_name,
            "user_id": user_id,
            "supported_features": {
                "ltp": True,
                "quote": True,
                "depth": True
            }
        })
    
    async def get_supported_brokers(self, client_id):
        """
        Get list of supported brokers from environment configuration
        
        Args:
            client_id: ID of the client
        """
        try:
            valid_brokers = os.getenv('VALID_BROKERS', '').split(',')
            supported_brokers = [broker.strip() for broker in valid_brokers if broker.strip()]
            
            await self.send_message(client_id, {
                "type": "supported_brokers",
                "status": "success",
                "brokers": supported_brokers,
                "count": len(supported_brokers)
            })
        except Exception as e:
            logger.error(f"Error getting supported brokers: {e}")
            await self.send_error(client_id, "BROKER_LIST_ERROR", str(e))
        """
        Get broker information for an authenticated client
        
        Args:
            client_id: ID of the client
        """
        # Check if the client is authenticated
        if client_id not in self.user_mapping:
            await self.send_error(client_id, "NOT_AUTHENTICATED", "You must authenticate first")
            return
        
        user_id = self.user_mapping[client_id]
        broker_name = self.user_broker_mapping.get(user_id)
        
        if not broker_name:
            await self.send_error(client_id, "BROKER_ERROR", "Broker information not available")
            return
        
        # Get adapter status
        adapter_status = "disconnected"
        if user_id in self.broker_adapters:
            adapter = self.broker_adapters[user_id]
            # Assuming the adapter has a status method or property
            adapter_status = getattr(adapter, 'status', 'connected')
        
        await self.send_message(client_id, {
            "type": "broker_info",
            "status": "success",
            "broker": broker_name,
            "adapter_status": adapter_status,
            "user_id": user_id
        })
    
    async def subscribe_client(self, client_id, data):
        """
        Subscribe a client to market data using their configured broker
        
        Args:
            client_id: ID of the client
            data: Subscription data
        """
        # Check if the client is authenticated
        if client_id not in self.user_mapping:
            await self.send_error(client_id, "NOT_AUTHENTICATED", "You must authenticate first")
            return
        
        # Get subscription parameters
        symbols = data.get("symbols") or []  # Handle array of symbols
        mode_str = data.get("mode", "Quote")  # Get mode as string (LTP, Quote, Depth)
        depth_level = data.get("depth", 5)  # Default to 5 levels
        
        # Map string mode to numeric mode
        mode_mapping = {
            "LTP": 1,
            "Quote": 2, 
            "Depth": 3
        }
        
        # Convert string mode to numeric if needed
        mode = mode_mapping.get(mode_str, mode_str) if isinstance(mode_str, str) else mode_str
        
        # Handle case where a single symbol is passed directly instead of as an array
        if not symbols and (data.get("symbol") and data.get("exchange")):
            symbols = [{
                "symbol": data.get("symbol"),
                "exchange": data.get("exchange")
            }]
        
        if not symbols:
            await self.send_error(client_id, "INVALID_PARAMETERS", "At least one symbol must be specified")
            return
        
        # Get the user's broker adapter
        user_id = self.user_mapping[client_id]
        if user_id not in self.broker_adapters:
            await self.send_error(client_id, "BROKER_ERROR", "Broker adapter not found")
            return
        
        adapter = self.broker_adapters[user_id]
        broker_name = self.user_broker_mapping.get(user_id, "unknown")
        
        # Process each symbol in the subscription request
        subscription_responses = []
        subscription_success = True
        
        for symbol_info in symbols:
            symbol = symbol_info.get("symbol")
            exchange = symbol_info.get("exchange")
            
            if not symbol or not exchange:
                continue  # Skip invalid symbols
                
            # Subscribe to market data
            response = adapter.subscribe(symbol, exchange, mode, depth_level)
            
            if response.get("status") == "success":
                # Store the subscription
                subscription_info = {
                    "symbol": symbol,
                    "exchange": exchange,
                    "mode": mode,
                    "depth_level": depth_level,
                    "broker": broker_name
                }
                
                if client_id in self.subscriptions:
                    self.subscriptions[client_id].add(json.dumps(subscription_info))
                else:
                    self.subscriptions[client_id] = {json.dumps(subscription_info)}
                
                # Add to successful subscriptions
                subscription_responses.append({
                    "symbol": symbol,
                    "exchange": exchange,
                    "status": "success",
                    "mode": mode_str,
                    "depth": response.get("actual_depth", depth_level),
                    "broker": broker_name
                })
            else:
                subscription_success = False
                # Add to failed subscriptions
                subscription_responses.append({
                    "symbol": symbol,
                    "exchange": exchange,
                    "status": "error",
                    "message": response.get("message", "Subscription failed"),
                    "broker": broker_name
                })
        
        # Send combined response
        await self.send_message(client_id, {
            "type": "subscribe",
            "status": "success" if subscription_success else "partial",
            "subscriptions": subscription_responses,
            "message": "Subscription processing complete",
            "broker": broker_name
        })
    
    async def unsubscribe_client(self, client_id, data):
        """
        Unsubscribe a client from market data
        
        Args:
            client_id: ID of the client
            data: Unsubscription data
        """
        # Check if the client is authenticated
        if client_id not in self.user_mapping:
            await self.send_error(client_id, "NOT_AUTHENTICATED", "You must authenticate first")
            return
        
        # Check if this is an unsubscribe_all request
        is_unsubscribe_all = data.get("type") == "unsubscribe_all" or data.get("action") == "unsubscribe_all"
        
        # Get unsubscription parameters for specific symbols
        symbols = data.get("symbols") or []
        
        # Handle single symbol format
        if not symbols and not is_unsubscribe_all and (data.get("symbol") and data.get("exchange")):
            symbols = [{
                "symbol": data.get("symbol"),
                "exchange": data.get("exchange"),
                "mode": data.get("mode", 2)  # Default to Quote mode
            }]
        
        # If no symbols provided and not unsubscribe_all, return error
        if not symbols and not is_unsubscribe_all:
            await self.send_error(client_id, "INVALID_PARAMETERS", "Either symbols or unsubscribe_all is required")
            return
        
        # Get the user's broker adapter
        user_id = self.user_mapping[client_id]
        if user_id not in self.broker_adapters:
            await self.send_error(client_id, "BROKER_ERROR", "Broker adapter not found")
            return
        
        adapter = self.broker_adapters[user_id]
        broker_name = self.user_broker_mapping.get(user_id, "unknown")
        
        # Process unsubscribe request
        successful_unsubscriptions = []
        failed_unsubscriptions = []
        
        # Handle unsubscribe_all case
        if is_unsubscribe_all:
            # Get all current subscriptions
            if client_id in self.subscriptions:
                # Convert all stored subscription strings back to dictionaries
                all_subscriptions = []
                for sub_json in self.subscriptions[client_id]:
                    try:
                        sub_dict = json.loads(sub_json)
                        all_subscriptions.append(sub_dict)
                    except json.JSONDecodeError:
                        logger.error(f"Failed to parse subscription: {sub_json}")
                
                # Unsubscribe from each subscription
                for sub in all_subscriptions:
                    symbol = sub.get("symbol")
                    exchange = sub.get("exchange")
                    mode = sub.get("mode")
                    
                    if symbol and exchange:
                        response = adapter.unsubscribe(symbol, exchange, mode)
                        
                        if response.get("status") == "success":
                            successful_unsubscriptions.append({
                                "symbol": symbol,
                                "exchange": exchange,
                                "status": "success",
                                "broker": broker_name
                            })
                        else:
                            failed_unsubscriptions.append({
                                "symbol": symbol,
                                "exchange": exchange,
                                "status": "error",
                                "message": response.get("message", "Unsubscription failed"),
                                "broker": broker_name
                            })
                
                # Clear all subscriptions for this client
                self.subscriptions[client_id].clear()
        else:
            # Process specific symbols
            for symbol_info in symbols:
                symbol = symbol_info.get("symbol")
                exchange = symbol_info.get("exchange")
                mode = symbol_info.get("mode", 2)  # Default to Quote mode
                
                if not symbol or not exchange:
                    continue  # Skip invalid symbols
                
                # Unsubscribe from market data
                response = adapter.unsubscribe(symbol, exchange, mode)
                
                if response.get("status") == "success":
                    # Try to remove subscription
                    if client_id in self.subscriptions:
                        subscription_info = {
                            "symbol": symbol,
                            "exchange": exchange,
                            "mode": mode,
                            "broker": broker_name
                        }
                        subscription_key = json.dumps(subscription_info)
                        # Remove any matching subscription (with or without broker info)
                        subscriptions_to_remove = []
                        for sub_key in self.subscriptions[client_id]:
                            try:
                                sub_data = json.loads(sub_key)
                                if (sub_data.get("symbol") == symbol and 
                                    sub_data.get("exchange") == exchange and 
                                    sub_data.get("mode") == mode):
                                    subscriptions_to_remove.append(sub_key)
                            except json.JSONDecodeError:
                                continue
                        
                        for sub_key in subscriptions_to_remove:
                            self.subscriptions[client_id].discard(sub_key)
                    
                    successful_unsubscriptions.append({
                        "symbol": symbol,
                        "exchange": exchange,
                        "status": "success",
                        "broker": broker_name
                    })
                else:
                    failed_unsubscriptions.append({
                        "symbol": symbol,
                        "exchange": exchange,
                        "status": "error",
                        "message": response.get("message", "Unsubscription failed"),
                        "broker": broker_name
                    })
        
        # Send combined response
        status = "success"
        if len(failed_unsubscriptions) > 0 and len(successful_unsubscriptions) > 0:
            status = "partial"
        elif len(failed_unsubscriptions) > 0 and len(successful_unsubscriptions) == 0:
            status = "error"
            
        await self.send_message(client_id, {
            "type": "unsubscribe",
            "status": status,
            "message": "Unsubscription processing complete",
            "successful": successful_unsubscriptions,
            "failed": failed_unsubscriptions,
            "broker": broker_name
        })
    
    async def send_message(self, client_id, message):
        """
        Send a message to a client
        
        Args:
            client_id: ID of the client
            message: The message to send
        """
        if client_id in self.clients:
            websocket = self.clients[client_id]
            try:
                await websocket.send(json.dumps(message))
            except websockets.exceptions.ConnectionClosed:
                logger.info(f"Connection closed while sending message to client {client_id}")
    
    async def send_error(self, client_id, code, message):
        """
        Send an error message to a client
        
        Args:
            client_id: ID of the client
            code: Error code
            message: Error message
        """
        await self.send_message(client_id, {
            "status": "error",
            "code": code,
            "message": message
        })
    
    async def zmq_listener(self):
        """Listen for messages from broker adapters via ZeroMQ and forward to clients"""
        logger.info("Starting ZeroMQ listener")
        
        while self.running:
            try:
                # Check if we should stop
                if not self.running:
                    break
                    
                # Receive message from ZeroMQ with a timeout
                try:
                    [topic, data] = await aio.wait_for(
                        self.socket.recv_multipart(),
                        timeout=0.1
                    )
                except aio.TimeoutError:
                    # No message received within timeout, continue the loop
                    continue
                
                # Parse the message
                topic_str = topic.decode('utf-8')
                data_str = data.decode('utf-8')
                market_data = json.loads(data_str)
                
                # Extract topic components
                # Support both formats:
                # New format: BROKER_EXCHANGE_SYMBOL_MODE (with broker name)
                # Old format: EXCHANGE_SYMBOL_MODE (without broker name)
                # Special case: NSE_INDEX_SYMBOL_MODE (exchange contains underscore)
                parts = topic_str.split('_')
                
                # Special case handling for NSE_INDEX and BSE_INDEX
                if len(parts) >= 4 and parts[0] == "NSE" and parts[1] == "INDEX":
                    broker_name = "unknown"
                    exchange = "NSE_INDEX"
                    symbol = parts[2]
                    mode_str = parts[3]
                elif len(parts) >= 4 and parts[0] == "BSE" and parts[1] == "INDEX":
                    broker_name = "unknown"
                    exchange = "BSE_INDEX"
                    symbol = parts[2]
                    mode_str = parts[3]
                elif len(parts) >= 5 and parts[1] == "INDEX":  # BROKER_NSE_INDEX_SYMBOL_MODE format
                    broker_name = parts[0]
                    exchange = f"{parts[1]}_{parts[2]}"
                    symbol = parts[3]
                    mode_str = parts[4]
                elif len(parts) >= 4:
                    # Standard format with broker name
                    broker_name = parts[0]
                    exchange = parts[1]
                    symbol = parts[2]
                    mode_str = parts[3]
                elif len(parts) >= 3:
                    # Old format without broker name
                    broker_name = "unknown"
                    exchange = parts[0]
                    symbol = parts[1] 
                    mode_str = parts[2]
                else:
                    logger.warning(f"Invalid topic format: {topic_str}")
                    continue
                
                # Map mode string to mode number
                mode_map = {"LTP": 1, "QUOTE": 2, "DEPTH": 3}
                mode = mode_map.get(mode_str)
                
                if not mode:
                    logger.warning(f"Invalid mode in topic: {mode_str}")
                    continue
                
                # Find clients subscribed to this data
                # Create a snapshot of the subscriptions before iteration to avoid
                # 'dictionary changed size during iteration' errors
                subscriptions_snapshot = list(self.subscriptions.items())
                
                for client_id, subscriptions in subscriptions_snapshot:
                    user_id = self.user_mapping.get(client_id)
                    if not user_id:
                        continue
                    
                    # Check if this client's broker matches the message broker (if broker is specified)
                    client_broker = self.user_broker_mapping.get(user_id)
                    if broker_name != "unknown" and client_broker and client_broker != broker_name:
                        continue  # Skip if broker doesn't match
                    
                    # Create a snapshot of the subscription set before iteration
                    subscriptions_list = list(subscriptions)
                    for sub_json in subscriptions_list:
                        try:
                            sub = json.loads(sub_json)
                            
                            # Check subscription match
                            if (sub.get("symbol") == symbol and 
                                sub.get("exchange") == exchange and 
                                (sub.get("mode") == mode or 
                                 (mode_str == "LTP" and sub.get("mode") == 1) or
                                 (mode_str == "QUOTE" and sub.get("mode") == 2) or
                                 (mode_str == "DEPTH" and sub.get("mode") == 3))):
                                
                                # Forward data to the client
                                await self.send_message(client_id, {
                                    "type": "market_data",
                                    "symbol": symbol,
                                    "exchange": exchange,
                                    "mode": mode,
                                    "broker": broker_name if broker_name != "unknown" else client_broker,
                                    "data": market_data
                                })
                        except json.JSONDecodeError as e:
                            logger.error(f"Error parsing subscription: {sub_json}, Error: {e}")
                            continue
            
            except Exception as e:
                logger.error(f"Error in ZeroMQ listener: {e}")
                # Continue running despite errors
                await aio.sleep(1)

# Entry point for running the server standalone
async def main():
    """Main entry point for running the WebSocket proxy server"""
    proxy = None
    
    try:
        # Load environment variables
        load_dotenv()
        
        # Get WebSocket configuration from environment variables
        ws_host = os.getenv('WEBSOCKET_HOST', '127.0.0.1')
        ws_port = int(os.getenv('WEBSOCKET_PORT', '8765'))
        
        # Create and start the WebSocket proxy
        proxy = WebSocketProxy(host=ws_host, port=ws_port)
        
        await proxy.start()
        
    except KeyboardInterrupt:
        logger.info("Server stopped by user (KeyboardInterrupt)")
    except RuntimeError as e:
        if "set_wakeup_fd only works in main thread" in str(e):
            logger.error(f"Error in start method: {e}")
            logger.info("Starting ZeroMQ listener without signal handlers")
            # Continue with ZeroMQ listener even if signal handlers fail
<<<<<<< HEAD
            # await proxy.zmq_listener()
=======
            if proxy:
                await proxy.zmq_listener()
>>>>>>> a48f16a3
        else:
            logger.error(f"Runtime error: {e}")
            raise
    except Exception as e:
        import traceback
        error_details = traceback.format_exc()
        logger.error(f"Server error: {e}\n{error_details}")
        raise
    finally:
        # Always clean up resources
        if proxy:
            try:
                await proxy.stop()
            except Exception as cleanup_error:
                logger.error(f"Error during cleanup: {cleanup_error}")

if __name__ == "__main__":
    aio.run(main())<|MERGE_RESOLUTION|>--- conflicted
+++ resolved
@@ -248,114 +248,6 @@
             raise
     
     async def stop(self):
-<<<<<<< HEAD
-        """Stop the WebSocket server, ZMQ listener, and Kafka consumer"""
-        self.running = False
-        
-        # Close all client connections
-        for client_id, websocket in self.clients.items():
-            await websocket.close()
-        
-        # Disconnect all broker adapters
-        for user_id, adapter in self.broker_adapters.items():
-            adapter.disconnect()
-        
-        # Stop Kafka consumer
-    #     if self.kafka_consumer_task:
-    #         self.kafka_consumer_task.cancel()
-    #         try:
-    #             await self.kafka_consumer_task
-    #         except asyncio.CancelledError:
-    #             pass
-        
-    #     if self.kafka_consumer:
-    #         self.kafka_consumer.close()
-    
-    # async def kafka_listener(self):
-    #     """Listen for messages from Kafka and forward to clients"""
-    #     logger.info("Starting Kafka listener")
-        
-    #     while self.running:
-    #         try:
-    #             # Poll for messages with timeout
-    #             message_pack = self.kafka_consumer.poll(timeout_ms=100)
-                
-    #             if not message_pack:
-    #                 continue
-                
-    #             for topic, key, messages in message_pack.items():
-    #                 #topic = topic_partition.topic
-                    
-    #                 for message in messages:
-    #                     try:
-    #                         symbol = key  # Symbol is the partition key
-    #                         market_data = message.value
-                            
-    #                         # Extract market data components
-    #                         exchange = market_data.get('exchange', '')
-    #                         mode = market_data.get('mode', 'LTP')
-                            
-    #                         # Create topic string similar to ZMQ format
-    #                         zmq_topic = f"{exchange}_{symbol}_{mode}"
-                            
-    #                         # Forward to subscribed clients
-    #                         await self._forward_kafka_message_to_clients("tick_data", symbol, exchange, mode, market_data)
-                            
-    #                     except Exception as e:
-    #                         logger.error(f"Error processing Kafka message: {e}")
-    #                         continue
-                
-    #         except Exception as e:
-    #             logger.error(f"Error in Kafka listener: {e}")
-    #             # Continue running despite errors
-    #             await aio.sleep(1)
-    
-    # async def _forward_kafka_message_to_clients(self, topic: str, symbol: str, exchange: str, mode: str, market_data: dict):
-    #     """Forward Kafka message to subscribed WebSocket clients"""
-    #     # Find clients subscribed to this data
-    #     subscriptions_snapshot = list(self.subscriptions.items())
-        
-    #     for client_id, subscriptions in subscriptions_snapshot:
-    #         user_id = self.user_mapping.get(client_id)
-    #         if not user_id:
-    #             continue
-            
-    #         # Check if client is subscribed to this topic
-    #         subscriptions_list = list(subscriptions)
-    #         for sub_json in subscriptions_list:
-    #             try:
-    #                 sub = json.loads(sub_json)
-                    
-    #                 # Check subscription match
-    #                 if (sub.get("topic") == "tick_data"):
-                        
-    #                     # Forward data to the client
-    #                     await self.send_message(client_id, {
-    #                         "type": "market_data",
-    #                         "symbol": symbol,
-    #                         "exchange": exchange,
-    #                         "mode": mode,
-    #                         "broker": self.user_broker_mapping.get(user_id, "unknown"),
-    #                         "data": market_data,
-    #                         "source": "kafka"
-    #                     })
-    #                     break  # Only send once per client
-                        
-    #             except json.JSONDecodeError as e:
-    #                 logger.error(f"Error parsing subscription: {sub_json}, Error: {e}")
-    #                 continue
-    
-    def _mode_matches(self, subscription_mode: int, message_mode: str) -> bool:
-        """Check if subscription mode matches message mode"""
-        mode_mapping = {
-            1: "LTP",
-            2: "QUOTE", 
-            3: "DEPTH"
-        }
-        
-        expected_mode = mode_mapping.get(subscription_mode, "LTP")
-        return expected_mode == message_mode
-=======
         """Stop the WebSocket server and clean up all resources"""
         logger.info("Stopping WebSocket server...")
         self.running = False
@@ -428,7 +320,6 @@
             
         except Exception as e:
             logger.error(f"Error during WebSocket server stop: {e}")
->>>>>>> a48f16a3
     
     async def handle_client(self, websocket):
         """
@@ -1206,12 +1097,9 @@
             logger.error(f"Error in start method: {e}")
             logger.info("Starting ZeroMQ listener without signal handlers")
             # Continue with ZeroMQ listener even if signal handlers fail
-<<<<<<< HEAD
-            # await proxy.zmq_listener()
-=======
             if proxy:
                 await proxy.zmq_listener()
->>>>>>> a48f16a3
+
         else:
             logger.error(f"Runtime error: {e}")
             raise
